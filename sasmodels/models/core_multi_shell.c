--- conflicted
+++ resolved
@@ -24,8 +24,6 @@
   return M_4PI_3 * cube(outer_radius(core_radius, fp_n, thickness));
 }
 
-<<<<<<< HEAD
-=======
 static double
 effective_radius(int mode, double core_radius, double fp_n, double thickness[])
 {
@@ -37,7 +35,6 @@
   }
 }
 
->>>>>>> d2993270
 static void
 Fq(double q, double *F1, double *F2, double core_sld, double core_radius,
    double solvent_sld, double fp_n, double sld[], double thickness[])
