--- conflicted
+++ resolved
@@ -48,8 +48,6 @@
 Cephes Math Library Release 2.8:  June, 2000
 Copyright 1984, 1987, 1989, 2000 by Stephen L. Moshier
 */
-
-double sas_J0(double x);
 
 /* Note: all coefficients satisfy the relative error criterion
  * except YP, YQ which are designed for absolute error. */
@@ -178,10 +176,7 @@
         0.0
  };
 
-<<<<<<< HEAD
-=======
 double sas_J0(double x);
->>>>>>> 0278e3fe
 double sas_J0(double x)
 {
 
