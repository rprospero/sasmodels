// integral of sin(x)/x Taylor series approximated to w/i 0.1%
double Si(double x);
<<<<<<< HEAD

=======
>>>>>>> 0278e3fe
double Si(double x)
{
    double out;

    if (x >= M_PI*6.2/4.0){
        double out_sin = 0.0;
        double out_cos = 0.0;
        out = M_PI/2.0;

        // Explicitly writing factorial values triples the speed of the calculation
        out_cos = 1./x - 2./pow(x,3) + 24./pow(x,5) - 720./pow(x,7);
        out_sin = 1./pow(x,2) - 6./pow(x,4) + 120./pow(x,6) - 5040./pow(x,8);

        out -= cos(x) * out_cos;
        out -= sin(x) * out_sin;
        return out;
    }

    // Explicitly writing factorial values triples the speed of the calculation
    out = x - pow(x, 3)/18. + pow(x,5)/600. - pow(x,7)/35280. + pow(x,9)/3265920. - pow(x,11)/439084800.;

    return out;
}<|MERGE_RESOLUTION|>--- conflicted
+++ resolved
@@ -1,9 +1,5 @@
 // integral of sin(x)/x Taylor series approximated to w/i 0.1%
 double Si(double x);
-<<<<<<< HEAD
-
-=======
->>>>>>> 0278e3fe
 double Si(double x)
 {
     double out;
