
static double
f_exp(double q, double r, double sld_in, double sld_out,
    double thickness, double A, double side)
{
  const double vol = M_4PI_3 * cube(r);
  const double qr = q * r;
  const double bes = sas_3j1x_x(qr);
  const double alpha = A * r/thickness;
  double result;
  if (qr == 0.0) {
    result = 1.0;
  } else if (fabs(A) > 0.0) {
    const double qrsq = qr * qr;
    const double alphasq = alpha * alpha;
    const double sumsq = alphasq + qrsq;
    double sinqr, cosqr;
    SINCOS(qr, sinqr, cosqr);
    const double t1 = (alphasq - qrsq)*sinqr/qr - 2.0*alpha*cosqr;
    const double t2 = alpha*sinqr/qr - cosqr;
    const double fun = -3.0*(t1/sumsq - t2)/sumsq;
    const double slope = (sld_out - sld_in)/expm1(A);
    const double contrast = slope*exp(A*side);
    result = contrast*fun + (sld_in-slope)*bes;
  } else {
    result = sld_in*bes;
  }
  return vol * result;
}

static double
outer_radius(double radius_core, double n_shells, double thickness[])
{
  int n = (int)(n_shells+0.5);
  double r = radius_core;
  for (int i=0; i < n; i++) {
    r += thickness[i];
  }
  return r;
}

<<<<<<< HEAD
=======
static double
form_volume(double radius_core, double n_shells, double thickness[])
{
  return M_4PI_3*cube(outer_radius(radius_core, n_shells, thickness));
}

static double
effective_radius(int mode, double radius_core, double n_shells, double thickness[])
{
  // case 1: outer radius
  return outer_radius(radius_core, n_shells, thickness);
}

>>>>>>> d2993270
static void
Fq(double q, double *F1, double *F2, double sld_core, double radius_core, double sld_solvent,
    double n_shells, double sld_in[], double sld_out[], double thickness[],
    double A[])
{
  int n = (int)(n_shells+0.5);
  double r_out = radius_core;
  double f = f_exp(q, r_out, sld_core, 0.0, 0.0, 0.0, 0.0);
  for (int i=0; i < n; i++){
    const double r_in = r_out;
    r_out += thickness[i];
    f -= f_exp(q, r_in, sld_in[i], sld_out[i], thickness[i], A[i], 0.0);
    f += f_exp(q, r_out, sld_in[i], sld_out[i], thickness[i], A[i], 1.0);
  }
  f -= f_exp(q, r_out, sld_solvent, 0.0, 0.0, 0.0, 0.0);

  *F1 = 1e-2 * f;
  *F2 = 1e-4 * f * f;
}<|MERGE_RESOLUTION|>--- conflicted
+++ resolved
@@ -39,8 +39,6 @@
   return r;
 }
 
-<<<<<<< HEAD
-=======
 static double
 form_volume(double radius_core, double n_shells, double thickness[])
 {
@@ -54,7 +52,6 @@
   return outer_radius(radius_core, n_shells, thickness);
 }
 
->>>>>>> d2993270
 static void
 Fq(double q, double *F1, double *F2, double sld_core, double radius_core, double sld_solvent,
     double n_shells, double sld_in[], double sld_out[], double thickness[],
