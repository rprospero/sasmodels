--- conflicted
+++ resolved
@@ -27,20 +27,11 @@
         const double sin_val = sqrt(1.0 - cos_val*cos_val);
         //const double arg = radius_minor*sin_val;
         double inner_sum=0;
-<<<<<<< HEAD
         for(int j=0;j<GAUSS_N;j++) {
             const double theta = ( GAUSS_Z[j]*(vbj-vaj) + vaj + vbj )/2.0;
             const double r = sin_val*sqrt(rA - rB*cos(theta));
             const double be = sas_2J1x_x(q*r);
             inner_sum += GAUSS_W[j] * be * be;
-=======
-        for(int j=0;j<76;j++) {
-            //20 gauss points for the inner integral, increase to 76, RKH 6Nov2017
-            const double theta = ( Gauss76Z[j]*(vbj-vaj) + vaj + vbj )/2.0;
-            const double r = sin_val*sqrt(rA - rB*cos(theta));
-            const double be = sas_2J1x_x(q*r);
-            inner_sum += Gauss76Wt[j] * be * be;
->>>>>>> d8ac2ad9
         }
         //now calculate the value of the inner integral
         inner_sum *= 0.5*(vbj-vaj);
