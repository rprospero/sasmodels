--- conflicted
+++ resolved
@@ -83,8 +83,6 @@
     return M_PI*(radius*radius*(length+hc) + hc*hc*hc/3.0);
 }
 
-<<<<<<< HEAD
-=======
 static double
 radius_from_volume(double radius, double radius_cap, double length)
 {
@@ -114,7 +112,6 @@
     }
 }
 
->>>>>>> d2993270
 static void
 Fq(double q,double *F1, double *F2, double sld, double solvent_sld,
     double radius, double radius_cap, double length)
