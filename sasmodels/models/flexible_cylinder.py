--- conflicted
+++ resolved
@@ -41,8 +41,6 @@
     pseudocontinuous limit.
     See equations (13,26-27) in the original reference for the details.
 
-<<<<<<< HEAD
-=======
 .. note::
 
     There are several typos in the original reference that have been corrected
@@ -65,7 +63,6 @@
 **This is a model with complex behaviour depending on the ratio of** $L/b$ **and the
 reader is strongly encouraged to read reference [1] before use.**
 
->>>>>>> e15a8225
 .. note::
 
     There are several typos in the original reference that have been corrected
