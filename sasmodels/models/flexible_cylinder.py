r"""
This model provides the form factor, $P(q)$, for a flexible cylinder
where the form factor is normalized by the volume of the cylinder.
**Inter-cylinder interactions are NOT provided for.**

.. math::

    P(q) = \text{scale} \left<F^2\right>/V + \text{background}

where the averaging $\left<\ldots\right>$ is applied only for the 1D
calculation

The 2D scattering intensity is the same as 1D, regardless of the orientation of
the q vector which is defined as

.. math::

    q = \sqrt{q_x^2 + q_y^2}

Definitions
-----------

.. figure:: img/flexible_cylinder_geometry.jpg


The chain of contour length, $L$, (the total length) can be described as a
chain of some number of locally stiff segments of length $l_p$, the persistence
length (the length along the cylinder over which the flexible cylinder can be
considered a rigid rod).
The Kuhn length $(b = 2*l_p)$ is also used to describe the stiffness of a chain.

In the parameters, the sld and sld\_solvent represent the SLD of the cylinder
and solvent respectively.

<<<<<<< HEAD
Our model uses the form factor calculations in reference [1] as implemented in a
=======
Our model uses the form factor calculations in reference [1] as implemented in a 
>>>>>>> 62dc8895
c-library provided by the NIST Center for Neutron Research (Kline, 2006). This states:

    'Method 3 With Excluded Volume' is used.
    The model is a parametrization of simulations of a discrete representation
    of the worm-like chain model of Kratky and Porod applied in the
    pseudocontinuous limit.
    See equations (13,26-27) in the original reference for the details.
    
.. note::

    There are several typos in the original reference that have been corrected
    by WRC [2]. Details of the corrections are in the reference below. Most notably

    - Equation (13): the term $(1 - w(QR))$ should swap position with $w(QR)$

    - Equations (23) and (24) are incorrect; WRC has entered these into
      Mathematica and solved analytically. The results were then converted to
      code.

    - Equation (27) should be $q0 = max(a3/(Rg^2)^{1/2},3)$ instead of
      $max(a3*b(Rg^2)^{1/2},3)$

    - The scattering function is negative for a range of parameter values and
      q-values that are experimentally accessible. A correction function has been
      added to give the proper behavior.


**This is a model with complex behaviour depending on the ratio of** $L/b$ **and the 
reader is strongly encouraged to read reference [1] before use.**

.. note::

    There are several typos in the original reference that have been corrected
    by WRC [2]. Details of the corrections are in the reference below. Most notably

    - Equation (13): the term $(1 - w(QR))$ should swap position with $w(QR)$

    - Equations (23) and (24) are incorrect; WRC has entered these into
      Mathematica and solved analytically. The results were then converted to
      code.

    - Equation (27) should be $q0 = max(a3/(Rg^2)^{1/2},3)$ instead of
      $max(a3*b(Rg^2)^{1/2},3)$

    - The scattering function is negative for a range of parameter values and
      q-values that are experimentally accessible. A correction function has been
      added to give the proper behavior.


**This is a model with complex behaviour depending on the ratio of** $L/b$ **and the
reader is strongly encouraged to read reference [1] before use.**

References
----------

.. [#] J S Pedersen and P Schurtenberger. *Scattering functions of semiflexible polymers with and without excluded volume effects.* Macromolecules, 29 (1996) 7602-7612

Correction of the formula can be found in

.. [#] W R Chen, P D Butler and L J Magid, *Incorporating Intermicellar Interactions in the Fitting of SANS Data from Cationic Wormlike Micelles.* Langmuir, 22(15) 2006 6539-6548

Source
------

`flexible_cylinder.py <https://github.com/SasView/sasmodels/blob/master/sasmodels/models/flexible_cylinder.py>`_

`flexible_cylinder.c <https://github.com/SasView/sasmodels/blob/master/sasmodels/models/flexible_cylinder.c>`_

`wrc_cyl.c <https://github.com/SasView/sasmodels/blob/master/sasmodels/models/lib/wrc_cyl.c>`_

Authorship and Verification
----------------------------

<<<<<<< HEAD
* **Author:**
* **Last Modified by:**
=======
* **Author:** 
* **Last Modified by:** 
>>>>>>> 62dc8895
* **Last Reviewed by:** Steve King **Date:** March 26, 2019
* **Source added by :** Steve King **Date:** March 25, 2019
"""

import numpy as np
from numpy import inf

name = "flexible_cylinder"
title = "Flexible cylinder where the form factor is normalized by the volume " \
        "of the cylinder."
description = """Note : scale and contrast = (sld - sld_solvent) are both
                multiplicative factors in the model and are perfectly
                correlated. One or both of these parameters must be held fixed
                during model fitting.
              """

category = "shape:cylinder"
single = False  # double precision only!

# pylint: disable=bad-whitespace, line-too-long
#             ["name", "units", default, [lower, upper], "type", "description"],
parameters = [
    ["length",      "Ang",       1000.0, [0, inf],    "volume", "Length of the flexible cylinder"],
    ["kuhn_length", "Ang",        100.0, [0, inf],    "volume", "Kuhn length of the flexible cylinder"],
    ["radius",      "Ang",         20.0, [0, inf],    "volume", "Radius of the flexible cylinder"],
    ["sld",         "1e-6/Ang^2",   1.0, [-inf, inf], "sld",    "Cylinder scattering length density"],
    ["sld_solvent", "1e-6/Ang^2",   6.3, [-inf, inf], "sld",    "Solvent scattering length density"],
    ]
# pylint: enable=bad-whitespace, line-too-long
source = ["lib/polevl.c", "lib/sas_J1.c", "lib/wrc_cyl.c", "flexible_cylinder.c"]

def random():
    """Return a random parameter set for the model."""
    length = 10**np.random.uniform(2, 6)
    radius = 10**np.random.uniform(1, 3)
    kuhn_length = 10**np.random.uniform(-2, 0)*length
    pars = dict(
        length=length,
        radius=radius,
        kuhn_length=kuhn_length,
    )
    return pars

tests = [
    # Accuracy tests based on content in test/utest_other_models.py
    [{'length':     1000.0,  # test T1
      'kuhn_length': 100.0,
      'radius':       20.0,
      'sld':           1.0,
      'sld_solvent':   6.3,
      'background':    0.0001,
     }, 0.001, 3509.2187],

    # Additional tests with larger range of parameters
    [{'length':    1000.0,  # test T2
      'kuhn_length': 100.0,
      'radius':       20.0,
      'sld':           1.0,
      'sld_solvent':   6.3,
      'background':    0.0001,
     }, 1.0, 0.000595345],
    [{'length':        10.0,  # test T3
      'kuhn_length': 800.0,
      'radius':        2.0,
      'sld':           6.0,
      'sld_solvent':  12.3,
      'background':    0.001,
     }, 0.1, 1.55228],
    [{'length':        100.0,  # test T4
      'kuhn_length': 800.0,
      'radius':       50.0,
      'sld':           0.1,
      'sld_solvent':   5.1,
      'background':    0.0,
     }, 1.0, 0.000938456]
    ]

# There are a few branches in the code that ought to have test values:
#
# For length > 4 * kuhn_length
#        if length > 10 * kuhn_length then C is scaled by 3.06 (L/b)^(-0.44)
#        q*kuhn_length <= 3.1  => Sexv_new
#           dS/dQ < 0 has different behaviour from dS/dQ >= 0
#  T2    q*kuhn_length > 3.1   => a_long
#
# For length <= 4 * kuhn_length
#        q*kuhn_length <= max(1.9/Rg_short, 3.0)  => Sdebye((q*Rg)^2)
#           q*Rg < 0.5 uses Pade approx, q*Rg > 1.0 uses math lib
#  T3,T4 q*kuhn_length > max(1.9/Rg_short, 3.0)   => a_short
#
# Note that the transitions between branches may be abrupt.  You can see a
# several percent change around length=10*kuhn_length and length=4*kuhn_length
# using the following:
#
#    sascomp flexible_cylinder -calc=double -sets=10 length=10*kuhn_length,10.000001*kuhn_length
#    sascomp flexible_cylinder -calc=double -sets=10 length=4*kuhn_length,4.000001*kuhn_length
#
# The transition between low q and high q around q*kuhn_length = 3 seems
# to be good to 4 digits or better.  This was tested by computing the value
# on each branches near the transition point and reporting the relative error
# for kuhn lengths of 10, 100 and 1000 and a variety of length:kuhn_length
# ratios.<|MERGE_RESOLUTION|>--- conflicted
+++ resolved
@@ -32,11 +32,7 @@
 In the parameters, the sld and sld\_solvent represent the SLD of the cylinder
 and solvent respectively.
 
-<<<<<<< HEAD
 Our model uses the form factor calculations in reference [1] as implemented in a
-=======
-Our model uses the form factor calculations in reference [1] as implemented in a 
->>>>>>> 62dc8895
 c-library provided by the NIST Center for Neutron Research (Kline, 2006). This states:
 
     'Method 3 With Excluded Volume' is used.
@@ -44,7 +40,7 @@
     of the worm-like chain model of Kratky and Porod applied in the
     pseudocontinuous limit.
     See equations (13,26-27) in the original reference for the details.
-    
+
 .. note::
 
     There are several typos in the original reference that have been corrected
@@ -64,7 +60,7 @@
       added to give the proper behavior.
 
 
-**This is a model with complex behaviour depending on the ratio of** $L/b$ **and the 
+**This is a model with complex behaviour depending on the ratio of** $L/b$ **and the
 reader is strongly encouraged to read reference [1] before use.**
 
 .. note::
@@ -110,13 +106,8 @@
 Authorship and Verification
 ----------------------------
 
-<<<<<<< HEAD
 * **Author:**
 * **Last Modified by:**
-=======
-* **Author:** 
-* **Last Modified by:** 
->>>>>>> 62dc8895
 * **Last Reviewed by:** Steve King **Date:** March 26, 2019
 * **Source added by :** Steve King **Date:** March 25, 2019
 """
