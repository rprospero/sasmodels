// NOTE that "length" here is the full height of the core!
static double
form_volume(double r_minor,
        double x_core,
        double thick_rim,
        double thick_face,
        double length)
{
    return M_PI*(  (r_minor + thick_rim)*(r_minor*x_core + thick_rim)* length +
                 square(r_minor)*x_core*2.0*thick_face  );
}

<<<<<<< HEAD
=======
static double
radius_from_volume(double r_minor, double x_core, double thick_rim, double thick_face, double length)
{
    const double volume_bicelle = form_volume(r_minor, x_core, thick_rim,thick_face,length);
    return cbrt(0.75*volume_bicelle/M_PI);
}

static double
radius_from_diagonal(double r_minor, double x_core, double thick_rim, double thick_face, double length)
{
    const double radius_max = (x_core < 1.0 ? r_minor : x_core*r_minor);
    const double radius_max_tot = radius_max + thick_rim;
    const double length_tot = length + 2.0*thick_face;
    return sqrt(radius_max_tot*radius_max_tot + 0.25*length_tot*length_tot);
}

static double
effective_radius(int mode, double r_minor, double x_core, double thick_rim, double thick_face, double length)
{
    switch (mode) {
    case 1: // equivalent sphere
        return radius_from_volume(r_minor, x_core, thick_rim, thick_face, length);
    case 2: // outer rim average radius
        return 0.5*r_minor*(1.0 + x_core) + thick_rim;
    case 3: // outer rim min radius
        return (x_core < 1.0 ? x_core*r_minor+thick_rim : r_minor+thick_rim);
    case 4: // outer max radius
        return (x_core > 1.0 ? x_core*r_minor+thick_rim : r_minor+thick_rim);
    case 5: // half outer thickness
        return 0.5*length + thick_face;
    case 6: // half diagonal (this ignores the missing "corners", so may give unexpected answer if thick_face
            //  or thick_rim is extremely large)
        return radius_from_diagonal(r_minor,x_core,thick_rim,thick_face,length);
    }
}

>>>>>>> d2993270
static void
Fq(double q,
        double *F1,
        double *F2,
        double r_minor,
        double x_core,
        double thick_rim,
        double thick_face,
        double length,
        double rhoc,
        double rhoh,
        double rhor,
        double rhosolv,
        double sigma)
{
     // core_shell_bicelle_elliptical_belt, RKH 5th Oct 2017, core_shell_bicelle_elliptical
     // tested briefly against limiting cases of cylinder, hollow cylinder & elliptical cylinder models
     //    const double uplim = M_PI_4;
    const double halfheight = 0.5*length;
    //const double va = 0.0;
    //const double vb = 1.0;
    // inner integral limits
    //const double vaj=0.0;
    //const double vbj=M_PI;

    const double r_major = r_minor * x_core;
    const double r2A = 0.5*(square(r_major) + square(r_minor));
    const double r2B = 0.5*(square(r_major) - square(r_minor));
    const double vol1 = M_PI*r_minor*r_major*(2.0*halfheight);
    const double vol2 = M_PI*(r_minor+thick_rim)*(r_major+thick_rim)*2.0*halfheight;
    const double vol3 = M_PI*r_minor*r_major*2.0*(halfheight+thick_face);
    // dr1,2,3 are now for Vcore, Vcore+rim, Vcore+face,
    const double dr1 = vol1*(-rhor - rhoh + rhoc + rhosolv);
    const double dr2 = vol2*(rhor-rhosolv);
    const double dr3 = vol3*(rhoh-rhosolv);

    //initialize integral
    double outer_total_F1 = 0.0;
    double outer_total_F2 = 0.0;
    for(int i=0;i<GAUSS_N;i++) {
        //setup inner integral over the ellipsoidal cross-section
        // since we generate these lots of times, why not store them somewhere?
        //const double cos_theta = ( GAUSS_Z[i]*(vb-va) + va + vb )/2.0;
        const double cos_theta = ( GAUSS_Z[i] + 1.0 )/2.0;
        const double sin_theta = sqrt(1.0 - cos_theta*cos_theta);
        const double qab = q*sin_theta;
        const double qc = q*cos_theta;
        const double si1 = sas_sinx_x(halfheight*qc);
        const double si2 = sas_sinx_x((halfheight+thick_face)*qc);
        double inner_total_F1 = 0;
        double inner_total_F2 = 0;
        for(int j=0;j<GAUSS_N;j++) {
            //76 gauss points for the inner integral (WAS 20 points,so this may make unecessarily slow, but playing safe)
            //const double beta = ( GAUSS_Z[j]*(vbj-vaj) + vaj + vbj )/2.0;
            const double beta = ( GAUSS_Z[j] +1.0)*M_PI_2;
            const double rr = sqrt(r2A - r2B*cos(beta));
            const double be1 = sas_2J1x_x(rr*qab);
            const double be2 = sas_2J1x_x((rr+thick_rim)*qab);
            const double f = dr1*si1*be1 + dr2*si1*be2 + dr3*si2*be1;

            inner_total_F1 += GAUSS_W[j] * f;
            inner_total_F2 += GAUSS_W[j] * f * f;
        }
        //now calculate outer integral
        outer_total_F1 += GAUSS_W[i] * inner_total_F1;
        outer_total_F2 += GAUSS_W[i] * inner_total_F2;
    }
    // now complete change of integration variables (1-0)/(1-(-1))= 0.5
    outer_total_F1 *= 0.25;
    outer_total_F2 *= 0.25;

    //convert from [1e-12 A-1] to [cm-1]
    *F1 = 1e-2*outer_total_F1*exp(-0.25*square(q*sigma));
    *F2 = 1e-4*outer_total_F2*exp(-0.5*square(q*sigma));
}

static double
Iqabc(double qa, double qb, double qc,
          double r_minor,
          double x_core,
          double thick_rim,
          double thick_face,
          double length,
          double rhoc,
          double rhoh,
          double rhor,
          double rhosolv,
          double sigma)
{
    // integrated 2d seems to match 1d reasonably well, except perhaps at very high Q
    // Vol1,2,3 and dr1,2,3 are now for Vcore, Vcore+rim, Vcore+face,
    const double dr1 = -rhor - rhoh + rhoc + rhosolv;
    const double dr2 = rhor-rhosolv;
    const double dr3 = rhoh-rhosolv;
    const double r_major = r_minor*x_core;
    const double halfheight = 0.5*length;
    const double vol1 = M_PI*r_minor*r_major*length;
    const double vol2 = M_PI*(r_minor+thick_rim)*(r_major+thick_rim)*2.0*halfheight;
    const double vol3 = M_PI*r_minor*r_major*2.0*(halfheight+thick_face);

    // Compute effective radius in rotated coordinates
    const double qr_hat = sqrt(square(r_major*qb) + square(r_minor*qa));
    // does this need to be changed for the "missing corners" where there there is no "belt" ?
    const double qrshell_hat = sqrt(square((r_major+thick_rim)*qb)
                                   + square((r_minor+thick_rim)*qa));
    const double be1 = sas_2J1x_x( qr_hat );
    const double be2 = sas_2J1x_x( qrshell_hat );
    const double si1 = sas_sinx_x( halfheight*qc );
    const double si2 = sas_sinx_x( (halfheight + thick_face)*qc );
    const double fq = vol1*dr1*si1*be1 + vol2*dr2*si1*be2 +  vol3*dr3*si2*be1;
    const double atten = exp(-0.5*(qa*qa + qb*qb + qc*qc)*(sigma*sigma));
    return 1.0e-4 * fq*fq * atten;
}<|MERGE_RESOLUTION|>--- conflicted
+++ resolved
@@ -10,8 +10,6 @@
                  square(r_minor)*x_core*2.0*thick_face  );
 }
 
-<<<<<<< HEAD
-=======
 static double
 radius_from_volume(double r_minor, double x_core, double thick_rim, double thick_face, double length)
 {
@@ -48,7 +46,6 @@
     }
 }
 
->>>>>>> d2993270
 static void
 Fq(double q,
         double *F1,
