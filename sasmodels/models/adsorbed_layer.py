--- conflicted
+++ resolved
@@ -20,17 +20,6 @@
 
 Note that all parameters except the |sigma| are correlated so fitting more than one of these parameters will generally fail. Also note that unlike other shape models, no volume normalization is applied to this model (the calculation is exact).
 
-<<<<<<< HEAD
-.. figure:: img/adsorbed_layer_1d.jpg
-
-    1D plot using the default values.
-
-The 2D scattering intensity is calculated in the same way as the 1D, but where the *q* vector is redefined as
-
-.. image:: img/2d_q_vector.gif
-
-=======
->>>>>>> 5be92e8a
 References
 ----------
 
