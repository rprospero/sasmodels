--- conflicted
+++ resolved
@@ -1,21 +1,6 @@
-<<<<<<< HEAD
 static double
 form_volume(double length_a, double length_b, double length_c,
     double thick_rim_a, double thick_rim_b, double thick_rim_c)
-=======
-double form_volume(double length_a, double length_b, double length_c,
-                   double thick_rim_a, double thick_rim_b, double thick_rim_c);
-double Iq(double q, double core_sld, double arim_sld, double brim_sld, double crim_sld,
-          double solvent_sld, double length_a, double length_b, double length_c,
-          double thick_rim_a, double thick_rim_b, double thick_rim_c);
-double Iqxy(double qx, double qy, double core_sld, double arim_sld, double brim_sld,
-            double crim_sld, double solvent_sld, double length_a, double length_b,
-            double length_c, double thick_rim_a, double thick_rim_b,
-            double thick_rim_c, double theta, double phi, double psi);
-
-double form_volume(double length_a, double length_b, double length_c,
-                   double thick_rim_a, double thick_rim_b, double thick_rim_c)
->>>>>>> ef969d92
 {
     //return length_a * length_b * length_c;
     return length_a * length_b * length_c +
@@ -40,10 +25,7 @@
 {
     // Code converted from functions CSPPKernel and CSParallelepiped in libCylinder.c_scaled
     // Did not understand the code completely, it should be rechecked (Miguel Gonzalez)
-<<<<<<< HEAD
-=======
     //Code is rewritten,the code is compliant with Diva Singhs thesis now (Dirk Honecker)
->>>>>>> ef969d92
 
     const double mu = 0.5 * q * length_b;
 
@@ -70,7 +52,6 @@
     double V1 = (2.0 * thick_rim_a * length_b * length_c);    // incorrect V1 (aa*bb*cc+2*ta*bb*cc)
     double V2 = (2.0 * length_a * thick_rim_b * length_c);    // incorrect V2(aa*bb*cc+2*aa*tb*cc)
     double V3 = (2.0 * length_a * length_b * thick_rim_c);    //not present
-    double Vot = Vin + V1 + V2 + V3;
 
     // Scale factors (note that drC is not used later)
     const double drho0 = (core_sld-solvent_sld);
@@ -109,18 +90,6 @@
             const double form = scale12*si1*si2 + scale23*si2*si3 + scale14*si1*si4;
             const double form_crim = scale11*si1*si2;
 
-
-<<<<<<< HEAD
-            // To note also that in csparallelepiped.cpp, there is a function called
-            // cspkernel, which seems to make more sense and has the following comment:
-            //   This expression is different from NIST/IGOR package (I strongly believe the IGOR is wrong!!!). 10/15/2010.
-            //   tmp =( dr0*tmp1*tmp2*tmp3*Vin + drA*(tmpt1-tmp1)*tmp2*tmp3*V1+ drB*tmp1*(tmpt2-tmp2)*tmp3*V2 + drC*tmp1*tmp2*(tmpt3-tmp3)*V3)*
-            //   ( dr0*tmp1*tmp2*tmp3*Vin + drA*(tmpt1-tmp1)*tmp2*tmp3*V1+ drB*tmp1*(tmpt2-tmp2)*tmp3*V2 + drC*tmp1*tmp2*(tmpt3-tmp3)*V3);   //  correct FF : square of sum of phase factors
-            // This is the function called by csparallelepiped_analytical_2D_scaled,
-            // while CSParallelepipedModel calls CSParallelepiped in libCylinder.c
-
-=======
->>>>>>> ef969d92
             //  correct FF : sum of square of phase factors
             inner_total += Gauss76Wt[j] * form * form;
             inner_total_crim += Gauss76Wt[j] * form_crim * form_crim;
@@ -174,21 +143,12 @@
     double tb = length_b + 2.0*thick_rim_b;
     double tc = length_c + 2.0*thick_rim_c;
     //handle arg=0 separately, as sin(t)/t -> 1 as t->0
-<<<<<<< HEAD
     double siA = sas_sinx_x(0.5*length_a*qa);
     double siB = sas_sinx_x(0.5*length_b*qb);
     double siC = sas_sinx_x(0.5*length_c*qc);
     double siAt = sas_sinx_x(0.5*ta*qa);
     double siBt = sas_sinx_x(0.5*tb*qb);
     double siCt = sas_sinx_x(0.5*tc*qc);
-=======
-    double siA = sas_sinx_x(0.5*q*length_a*xhat);
-    double siB = sas_sinx_x(0.5*q*length_b*yhat);
-    double siC = sas_sinx_x(0.5*q*length_c*zhat);
-    double siAt = sas_sinx_x(0.5*q*ta*xhat);
-    double siBt = sas_sinx_x(0.5*q*tb*yhat);
-    double siCt = sas_sinx_x(0.5*q*tc*zhat);
->>>>>>> ef969d92
 
 
     // f uses Vin, V1, V2, and V3 and it seems to have more sense than the value computed
@@ -196,11 +156,7 @@
     double f = ( dr0*siA*siB*siC*Vin
                + drA*(siAt-siA)*siB*siC*V1
                + drB*siA*(siBt-siB)*siC*V2
-<<<<<<< HEAD
-               + drC*siA*siB*(siCt*siCt-siC)*V3);
-=======
                + drC*siA*siB*(siCt-siC)*V3);
->>>>>>> ef969d92
 
     return 1.0e-4 * f * f;
 }