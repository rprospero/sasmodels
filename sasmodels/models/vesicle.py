r"""
Definition
----------

This model provides the form factor, *P(q)*, for an unilamellar vesicle and is
effectively identical to the hollow sphere reparameterized to be
more intuitive for a vesicle and normalizing the form factor by the volume of
the shell. The 1D scattering intensity is calculated in the following way
(Guinier,1955\ [#Guinier1955]_)

.. math::

    P(q) = \frac{\phi}{V_\text{shell}} \left[
           \frac{3V_{\text{core}}({\rho_{\text{solvent}}
           - \rho_{\text{shell}})j_1(qR_{\text{core}})}}{qR_{\text{core}}}
           + \frac{3V_{\text{tot}}(\rho_{\text{shell}}
           - \rho_{\text{solvent}}) j_1(qR_{\text{tot}})}{qR_{\text{tot}}}
           \right]^2 + \text{background}


where $\phi$ is the volume fraction of shell material, $V_{shell}$ is the volume
of the shell, $V_{\text{cor}}$ is the volume of the core, $V_{\text{tot}}$ is
the total volume, $R_{\text{core}}$ is the radius of the core, $R_{\text{tot}}$
is the outer radius of the shell, $\rho_{\text{solvent}}$ is the scattering
length density of the solvent (which is the same as for the core in this case),
$\rho_{\text{scale}}$ is the scattering length density of the shell, background
is a flat background level (due for example to incoherent scattering in the
case of neutrons), and $j_1$ is the spherical bessel function
$j_1 = (\sin(x) - x \cos(x))/ x^2$.

The functional form is identical to a "typical" core-shell structure, except
that the scattering is normalized by the volume that is contributing to the
scattering, namely the volume of the shell alone, the scattering length density
of the core is fixed the same as that of the solvent, the scale factor when the
data are on an absolute scale is equivalent to the volume fraction of material
in the shell rather than the entire core+shell sphere, and the parameterization
is done in terms of the core radius = $R_{\text{core}}$ and the shell
thickness = $R_{\text{tot}} - R_{\text{core}}$.

.. figure:: img/vesicle_geometry.jpg

    Vesicle geometry.

The 2D scattering intensity is the same as *P(q)* above, regardless of the
orientation of the *q* vector which is defined as

.. math::

    q = \sqrt{q_x^2 + q_y^2}


NB: The outer most radius (= *radius* + *thickness*) is used as the effective
radius for *S(Q)* when *P(Q)* \* *S(Q)* is applied.


References
----------

.. [#Guinier1955] A Guinier and G. Fournet, *Small-Angle Scattering of X-Rays*, John Wiley and
   Sons, New York, (1955)


Authorship and Verification
----------------------------

* **Author:** NIST IGOR/DANSE **Date:** pre 2010
* **Last Modified by:** Paul Butler **Date:** March 20, 2016
* **Last Reviewed by:** Paul Butler **Date:** September 7, 2018
"""

import numpy as np
from numpy import pi, inf

name = "vesicle"
title = "Vesicle model representing a hollow sphere"
description = """
    Model parameters:
        radius : the core radius of the vesicle
        thickness: the shell thickness
        sld: the shell SLD
        sld_solvent: the solvent (and core) SLD
        background: incoherent background
        volfraction: shell volume fraction
        scale : scale factor = 1 if on absolute scale"""
category = "shape:sphere"

#             [ "name", "units", default, [lower, upper], "type", "description"],
parameters = [["sld", "1e-6/Ang^2", 0.5, [-inf, inf], "sld",
               "vesicle shell scattering length density"],
              ["sld_solvent", "1e-6/Ang^2", 6.36, [-inf, inf], "sld",
               "solvent scattering length density"],
              ["volfraction", "", 0.05, [0, 1.0], "",
               "volume fraction of shell"],
              ["radius", "Ang", 100, [0, inf], "volume",
               "vesicle core radius"],
              ["thickness", "Ang", 30, [0, inf], "volume",
               "vesicle shell thickness"],
             ]

source = ["lib/sas_3j1x_x.c", "vesicle.c"]
have_Fq = True
<<<<<<< HEAD

def ER(radius, thickness):
    '''
    returns the effective radius used in the S*P calculation

    :param radius: core radius
    :param thickness: shell thickness
    '''
    return radius + thickness

def VR(radius, thickness):
    '''
    returns the volumes of the shell and of the whole sphere including the
    core plus shell - is used to normalize when including polydispersity.

    :param radius: core radius
    :param thickness: shell thickness
    :return whole: volume of core and shell
    :return whole-core: volume of the shell
    '''

    whole = 4./3. * pi * (radius + thickness)**3
    core = 4./3. * pi * radius**3
    return whole, whole - core
=======
effective_radius_type = ["outer radius"]
>>>>>>> d2993270

def random():
    total_radius = 10**np.random.uniform(1.3, 5)
    radius = total_radius * np.random.uniform(0, 1)
    thickness = total_radius - radius
    volfraction = 10**np.random.uniform(-3, -1)
    pars = dict(
        #background=0,
        scale=1,  # volfraction is part of the model, so scale=1
        radius=radius,
        thickness=thickness,
        volfraction=volfraction,
    )
    return pars

# parameters for demo
demo = dict(sld=0.5, sld_solvent=6.36,
            volfraction=0.05,
            radius=100, thickness=30,
            radius_pd=.2, radius_pd_n=10,
            thickness_pd=.2, thickness_pd_n=10)

# NOTE: test results taken from values returned by SasView 3.1.2, with
# 0.001 added for a non-zero default background.
tests = [[{}, 0.0005, 859.916526646],
         [{}, 0.100600200401, 1.77063682331],
         [{}, 0.5, 0.00355351388906],
#         [{}, 'ER', 130.],
#         [{}, 'VR', 0.54483386436],
        ]<|MERGE_RESOLUTION|>--- conflicted
+++ resolved
@@ -99,34 +99,7 @@
 
 source = ["lib/sas_3j1x_x.c", "vesicle.c"]
 have_Fq = True
-<<<<<<< HEAD
-
-def ER(radius, thickness):
-    '''
-    returns the effective radius used in the S*P calculation
-
-    :param radius: core radius
-    :param thickness: shell thickness
-    '''
-    return radius + thickness
-
-def VR(radius, thickness):
-    '''
-    returns the volumes of the shell and of the whole sphere including the
-    core plus shell - is used to normalize when including polydispersity.
-
-    :param radius: core radius
-    :param thickness: shell thickness
-    :return whole: volume of core and shell
-    :return whole-core: volume of the shell
-    '''
-
-    whole = 4./3. * pi * (radius + thickness)**3
-    core = 4./3. * pi * radius**3
-    return whole, whole - core
-=======
 effective_radius_type = ["outer radius"]
->>>>>>> d2993270
 
 def random():
     total_radius = 10**np.random.uniform(1.3, 5)
