"""
GPU driver for C kernels

TODO: docs are out of date

There should be a single GPU environment running on the system.  This
environment is constructed on the first call to :func:`env`, and the
same environment is returned on each call.

After retrieving the environment, the next step is to create the kernel.
This is done with a call to :meth:`GpuEnvironment.make_kernel`, which
returns the type of data used by the kernel.

Next a :class:`GpuData` object should be created with the correct kind
of data.  This data object can be used by multiple kernels, for example,
if the target model is a weighted sum of multiple kernels.  The data
should include any extra evaluation points required to compute the proper
data smearing.  This need not match the square grid for 2D data if there
is an index saying which q points are active.

Together the GpuData, the program, and a device form a :class:`GpuKernel`.
This kernel is used during fitting, receiving new sets of parameters and
evaluating them.  The output value is stored in an output buffer on the
devices, where it can be combined with other structure factors and form
factors and have instrumental resolution effects applied.

In order to use OpenCL for your models, you will need OpenCL drivers for
your machine.  These should be available from your graphics card vendor.
Intel provides OpenCL drivers for CPUs as well as their integrated HD
graphics chipsets.  AMD also provides drivers for Intel CPUs, but as of
this writing the performance is lacking compared to the Intel drivers.
NVidia combines drivers for CUDA and OpenCL in one package.  The result
is a bit messy if you have multiple drivers installed.  You can see which
drivers are available by starting python and running:

    import pyopencl as cl
    cl.create_some_context(interactive=True)

Once you have done that, it will show the available drivers which you
can select.  It will then tell you that you can use these drivers
automatically by setting the SAS_OPENCL environment variable, which is
PYOPENCL_CTX equivalent but not conflicting with other pyopnecl programs.

Some graphics cards have multiple devices on the same card.  You cannot
yet use both of them concurrently to evaluate models, but you can run
the program twice using a different device for each session.

OpenCL kernels are compiled when needed by the device driver.  Some
drivers produce compiler output even when there is no error.  You
can see the output by setting PYOPENCL_COMPILER_OUTPUT=1.  It should be
harmless, albeit annoying.
"""
from __future__ import print_function

import os
import warnings
import logging
import time

import numpy as np  # type: ignore


# Attempt to setup opencl. This may fail if the pyopencl package is not
# installed or if it is installed but there are no devices available.
try:
    import pyopencl as cl  # type: ignore
    from pyopencl import mem_flags as mf
    from pyopencl.characterize import get_fast_inaccurate_build_options
    # Ask OpenCL for the default context so that we know that one exists
    cl.create_some_context(interactive=False)
    HAVE_OPENCL = True
    OPENCL_ERROR = ""
except Exception as exc:
    HAVE_OPENCL = False
    OPENCL_ERROR = str(exc)

from . import generate
from .generate import F32, F64
from .kernel import KernelModel, Kernel

# pylint: disable=unused-import
try:
    from typing import Tuple, Callable, Any
    from .modelinfo import ModelInfo
    from .details import CallDetails
except ImportError:
    pass
# pylint: enable=unused-import

# CRUFT: pyopencl < 2017.1  (as of June 2016 needs quotes around include path)
def quote_path(v):
    """
    Quote the path if it is not already quoted.

    If v starts with '-', then assume that it is a -I option or similar
    and do not quote it.  This is fragile:  -Ipath with space needs to
    be quoted.
    """
    return '"'+v+'"' if v and ' ' in v and not v[0] in "\"'-" else v

def fix_pyopencl_include():
    """
    Monkey patch pyopencl to allow spaces in include file path.
    """
    import pyopencl as cl
    if hasattr(cl, '_DEFAULT_INCLUDE_OPTIONS'):
        cl._DEFAULT_INCLUDE_OPTIONS = [quote_path(v) for v in cl._DEFAULT_INCLUDE_OPTIONS]

if HAVE_OPENCL:
    fix_pyopencl_include()

# The max loops number is limited by the amount of local memory available
# on the device.  You don't want to make this value too big because it will
# waste resources, nor too small because it may interfere with users trying
# to do their polydispersity calculations.  A value of 1024 should be much
# larger than necessary given that cost grows as npts^k where k is the number
# of polydisperse parameters.
MAX_LOOPS = 2048


# Pragmas for enable OpenCL features.  Be sure to protect them so that they
# still compile even if OpenCL is not present.
_F16_PRAGMA = """\
#if defined(__OPENCL_VERSION__) // && !defined(cl_khr_fp16)
#  pragma OPENCL EXTENSION cl_khr_fp16: enable
#endif
"""

_F64_PRAGMA = """\
#if defined(__OPENCL_VERSION__) // && !defined(cl_khr_fp64)
#  pragma OPENCL EXTENSION cl_khr_fp64: enable
#endif
"""

def use_opencl():
    env = os.environ.get("SAS_OPENCL", "").lower()
    return HAVE_OPENCL and env != "none" and not env.startswith("cuda")

ENV = None
def reset_environment():
    """
    Call to create a new OpenCL context, such as after a change to SAS_OPENCL.
    """
    global ENV
    ENV = GpuEnvironment() if use_opencl() else None

def environment():
    # type: () -> "GpuEnvironment"
    """
    Returns a singleton :class:`GpuEnvironment`.

    This provides an OpenCL context and one queue per device.
    """
    if ENV is None:
        if not HAVE_OPENCL:
            raise RuntimeError("OpenCL startup failed with ***"
                               + OPENCL_ERROR + "***; using C compiler instead")
        reset_environment()
        if ENV is None:
            raise RuntimeError("SAS_OPENCL=None in environment")
    return ENV

def has_type(device, dtype):
    # type: (cl.Device, np.dtype) -> bool
    """
    Return true if device supports the requested precision.
    """
    if dtype == F32:
        return True
    elif dtype == generate.F64:
        return "cl_khr_fp64" in device.extensions
    elif dtype == generate.F16:
        return "cl_khr_fp16" in device.extensions
    else:
        return False

def get_warp(kernel, queue):
    # type: (cl.Kernel, cl.CommandQueue) -> int
    """
    Return the size of an execution batch for *kernel* running on *queue*.
    """
    return kernel.get_work_group_info(
        cl.kernel_work_group_info.PREFERRED_WORK_GROUP_SIZE_MULTIPLE,
        queue.device)

def compile_model(context, source, dtype, fast=False):
    # type: (cl.Context, str, np.dtype, bool) -> cl.Program
    """
    Build a model to run on the gpu.

    Returns the compiled program and its type.

    Raises an error if the desired precision is not available.
    """
    dtype = np.dtype(dtype)
    if not all(has_type(d, dtype) for d in context.devices):
        raise RuntimeError("%s not supported for devices"%dtype)

    source_list = [generate.convert_type(source, dtype)]

    if dtype == generate.F16:
        source_list.insert(0, _F16_PRAGMA)
    elif dtype == generate.F64:
        source_list.insert(0, _F64_PRAGMA)

    # Note: USE_SINCOS makes the intel cpu slower under opencl
    if context.devices[0].type == cl.device_type.GPU:
        source_list.insert(0, "#define USE_SINCOS\n")
    options = (get_fast_inaccurate_build_options(context.devices[0])
               if fast else [])
    source = "\n".join(source_list)
    program = cl.Program(context, source).build(options=options)
    #print("done with "+program)
    return program


# for now, this returns one device in the context
# TODO: create a context that contains all devices on all platforms
class GpuEnvironment(object):
    """
    GPU context, with possibly many devices, and one queue per device.

    Because the environment can be reset during a live program (e.g., if the
    user changes the active GPU device in the GUI), everything associated
    with the device context must be cached in the environment and recreated
    if the environment changes.  The *cache* attribute is a simple dictionary
    which holds keys and references to objects, such as compiled kernels and
    allocated buffers.  The running program should check in the cache for
    long lived objects and create them if they are not there.  The program
    should not hold onto cached objects, but instead only keep them active
    for the duration of a function call.  When the environment is destroyed
    then the *release* method for each active cache item is called before
    the environment is freed.  This means that each cl buffer should be
    in its own cache entry.
    """
    def __init__(self):
        # type: () -> None
        # find gpu context
<<<<<<< HEAD
        #self.context = cl.create_some_context()

        self.context = None
        if 'SAS_OPENCL' in os.environ:
            # Set the PyOpenCL environment variable PYOPENCL_CTX 
            # from SAS_OPENCL=driver:device.  Ignore the generic
            # SAS_OPENCL=opencl, which is used to select the default 
            # OpenCL device.  Don't need to check for "none" or
            # "cuda" since use_opencl() would return False if they
            # were defined, and we wouldn't get here.
            dev_str = os.environ["SAS_OPENCL"]
            if dev_str and dev_str.lower() != "opencl":
                os.environ["PYOPENCL_CTX"] = dev_str

        if 'PYOPENCL_CTX' in os.environ:
            self._create_some_context()

        if not self.context:
            self.context = _get_default_context()
=======
        context_list = _create_some_context()

        # Find a context for F32 and for F64 (maybe the same one).
        # F16 isn't good enough.
        self.context = {}
        for dtype in (F32, F64):
            for context in context_list:
                if has_type(context.devices[0], dtype):
                    self.context[dtype] = context
                    break
            else:
                self.context[dtype] = None

        # Build a queue for each context
        self.queue = {}
        context = self.context[F32]
        self.queue[F32] = cl.CommandQueue(context, context.devices[0])
        if self.context[F64] == self.context[F32]:
            self.queue[F64] = self.queue[F32]
        else:
            context = self.context[F64]
            self.queue[F64] = cl.CommandQueue(context, context.devices[0])
>>>>>>> 2a12d8d8

        # Byte boundary for data alignment
        #self.data_boundary = max(context.devices[0].min_data_type_align_size
        #                         for context in self.context.values())

        # Cache for compiled programs, and for items in context
        self.compiled = {}
        self.cache = {}

    def has_type(self, dtype):
        # type: (np.dtype) -> bool
        """
        Return True if all devices support a given type.
        """
        return self.context.get(dtype, None) is not None

    def compile_program(self, name, source, dtype, fast, timestamp):
        # type: (str, str, np.dtype, bool, float) -> cl.Program
        """
        Compile the program for the device in the given context.
        """
        # Note: PyOpenCL caches based on md5 hash of source, options and device
        # so we don't really need to cache things for ourselves.  I'll do so
        # anyway just to save some data munging time.
        tag = generate.tag_source(source)
        key = "%s-%s-%s%s"%(name, dtype, tag, ("-fast" if fast else ""))
        # Check timestamp on program
        program, program_timestamp = self.compiled.get(key, (None, np.inf))
        if program_timestamp < timestamp:
            del self.compiled[key]
        if key not in self.compiled:
            context = self.context[dtype]
            logging.info("building %s for OpenCL %s", key,
                         context.devices[0].name.strip())
            program = compile_model(self.context[dtype],
                                    str(source), dtype, fast)
            self.compiled[key] = (program, timestamp)
        return program

    def free_buffer(self, key):
        if key in self.cache:
            self.cache[key].release()
            del self.cache[key]

    def __del__(self):
        for v in self.cache.values():
            release = getattr(v, 'release', lambda: None)
            release()
        self.cache = {}

_CURRENT_ID = 0
def unique_id():
    global _CURRENT_ID
    _CURRENT_ID += 1
    return _CURRENT_ID

def _create_some_context():
    # type: () -> cl.Context
    """
    Protected call to cl.create_some_context without interactivity.

    Uses SAS_OPENCL or PYOPENCL_CTX if they are set in the environment,
    otherwise scans for the most appropriate device using
    :func:`_get_default_context`
    """
    if 'SAS_OPENCL' in os.environ:
        #Setting PYOPENCL_CTX as a SAS_OPENCL to create cl context
        os.environ["PYOPENCL_CTX"] = os.environ["SAS_OPENCL"]

    if 'PYOPENCL_CTX' in os.environ:
        try:
            return [cl.create_some_context(interactive=False)]
        except Exception as exc:
            warnings.warn(str(exc))
            warnings.warn("pyopencl.create_some_context() failed")
            warnings.warn("the environment variable 'SAS_OPENCL' or 'PYOPENCL_CTX' might not be set correctly")

    return _get_default_context()

def _get_default_context():
    # type: () -> List[cl.Context]
    """
    Get an OpenCL context, preferring GPU over CPU, and preferring Intel
    drivers over AMD drivers.
    """
    # Note: on mobile devices there is automatic clock scaling if either the
    # CPU or the GPU is underutilized; probably doesn't affect us, but we if
    # it did, it would mean that putting a busy loop on the CPU while the GPU
    # is running may increase throughput.
    #
    # Macbook pro, base install:
    #     {'Apple': [Intel CPU, NVIDIA GPU]}
    # Macbook pro, base install:
    #     {'Apple': [Intel CPU, Intel GPU]}
    # 2 x nvidia 295 with Intel and NVIDIA opencl drivers installed
    #     {'Intel': [CPU], 'NVIDIA': [GPU, GPU, GPU, GPU]}
    gpu, cpu = None, None
    for platform in cl.get_platforms():
        # AMD provides a much weaker CPU driver than Intel/Apple, so avoid it.
        # If someone has bothered to install the AMD/NVIDIA drivers, prefer
        # them over the integrated graphics driver that may have been supplied
        # with the CPU chipset.
        preferred_cpu = (platform.vendor.startswith('Intel')
                         or platform.vendor.startswith('Apple'))
        preferred_gpu = (platform.vendor.startswith('Advanced')
                         or platform.vendor.startswith('NVIDIA'))
        for device in platform.get_devices():
            if device.type == cl.device_type.GPU:
                # If the existing type is not GPU then it will be CUSTOM
                # or ACCELERATOR so don't override it.
                if gpu is None or (preferred_gpu and gpu.type == cl.device_type.GPU):
                    gpu = device
            elif device.type == cl.device_type.CPU:
                if cpu is None or preferred_cpu:
                    cpu = device
            else:
                # System has cl.device_type.ACCELERATOR or cl.device_type.CUSTOM
                # Intel Phi for example registers as an accelerator
                # Since the user installed a custom device on their system
                # and went through the pain of sorting out OpenCL drivers for
                # it, lets assume they really do want to use it as their
                # primary compute device.
                gpu = device

    # order the devices by gpu then by cpu; when searching for an available
    # device by data type they will be checked in this order, which means
    # that if the gpu supports double then the cpu will never be used (though
    # we may make it possible to explicitly request the cpu at some point).
    devices = []
    if gpu is not None:
        devices.append(gpu)
    if cpu is not None:
        devices.append(cpu)
    return [cl.Context([d]) for d in devices]


class GpuModel(KernelModel):
    """
    GPU wrapper for a single model.

    *source* and *model_info* are the model source and interface as returned
    from :func:`generate.make_source` and :func:`generate.make_model_info`.

    *dtype* is the desired model precision.  Any numpy dtype for single
    or double precision floats will do, such as 'f', 'float32' or 'single'
    for single and 'd', 'float64' or 'double' for double.  Double precision
    is an optional extension which may not be available on all devices.
    Half precision ('float16','half') may be available on some devices.
    Fast precision ('fast') is a loose version of single precision, indicating
    that the compiler is allowed to take shortcuts.
    """
    def __init__(self, source, model_info, dtype=generate.F32, fast=False):
        # type: (Dict[str,str], ModelInfo, np.dtype, bool) -> None
        self.info = model_info
        self.source = source
        self.dtype = dtype
        self.fast = fast
        self.timestamp = generate.ocl_timestamp(self.info)
        self._cache_key = unique_id()

    def __getstate__(self):
        # type: () -> Tuple[ModelInfo, str, np.dtype, bool]
        return self.info, self.source, self.dtype, self.fast

    def __setstate__(self, state):
        # type: (Tuple[ModelInfo, str, np.dtype, bool]) -> None
        self.info, self.source, self.dtype, self.fast = state

    def make_kernel(self, q_vectors):
        # type: (List[np.ndarray]) -> "GpuKernel"
        return GpuKernel(self, q_vectors)

    @property
    def Iq(self):
        return self._fetch_kernel('Iq')

    def fetch_kernel(self, name):
        # type: (str) -> cl.Kernel
        """
        Fetch the kernel from the environment by name, compiling it if it
        does not already exist.
        """
        gpu = environment()
        key = self._cache_key
        if key not in gpu.cache:
            program = gpu.compile_program(
                self.info.name,
                self.source['opencl'],
                self.dtype,
                self.fast,
                self.timestamp)
            variants = ['Iq', 'Iqxy', 'Imagnetic']
            names = [generate.kernel_name(self.info, k) for k in variants]
            kernels = [getattr(program, k) for k in names]
            data = dict((k, v) for k, v in zip(variants, kernels))
            # keep a handle to program so GC doesn't collect
            data['program'] = program
            gpu.cache[key] = data
        else:
            data = gpu.cache[key]
        return data[name]

# TODO: check that we don't need a destructor for buffers which go out of scope
class GpuInput(object):
    """
    Make q data available to the gpu.

    *q_vectors* is a list of q vectors, which will be *[q]* for 1-D data,
    and *[qx, qy]* for 2-D data.  Internally, the vectors will be reallocated
    to get the best performance on OpenCL, which may involve shifting and
    stretching the array to better match the memory architecture.  Additional
    points will be evaluated with *q=1e-3*.

    *dtype* is the data type for the q vectors. The data type should be
    set to match that of the kernel, which is an attribute of
    :class:`GpuProgram`.  Note that not all kernels support double
    precision, so even if the program was created for double precision,
    the *GpuProgram.dtype* may be single precision.

    Call :meth:`release` when complete.  Even if not called directly, the
    buffer will be released when the data object is freed.
    """
    def __init__(self, q_vectors, dtype=generate.F32):
        # type: (List[np.ndarray], np.dtype) -> None
        # TODO: do we ever need double precision q?
        self.nq = q_vectors[0].size
        self.dtype = np.dtype(dtype)
        self.is_2d = (len(q_vectors) == 2)
        # TODO: stretch input based on get_warp()
        # not doing it now since warp depends on kernel, which is not known
        # at this point, so instead using 32, which is good on the set of
        # architectures tested so far.
        if self.is_2d:
            # Note: 16 rather than 15 because result is 1 longer than input.
            width = ((self.nq+16)//16)*16
            self.q = np.empty((width, 2), dtype=dtype)
            self.q[:self.nq, 0] = q_vectors[0]
            self.q[:self.nq, 1] = q_vectors[1]
        else:
            # Note: 32 rather than 31 because result is 1 longer than input.
            width = ((self.nq+32)//32)*32
            self.q = np.empty(width, dtype=dtype)
            self.q[:self.nq] = q_vectors[0]
        self.global_size = [self.q.shape[0]]
        self._cache_key = unique_id()

    @property
    def q_b(self):
        """Lazy creation of q buffer so it can survive context reset"""
        env = environment()
        key = self._cache_key
        if key not in env.cache:
            context = env.context[self.dtype]
            #print("creating inputs of size", self.global_size)
            buffer = cl.Buffer(context, mf.READ_ONLY | mf.COPY_HOST_PTR,
                               hostbuf=self.q)
            env.cache[key] = buffer
        return env.cache[key]

    def release(self):
        # type: () -> None
        """
        Free the buffer associated with the q value
        """
        environment().free_buffer(id(self))

    def __del__(self):
        # type: () -> None
        self.release()

class GpuKernel(Kernel):
    """
    Callable SAS kernel.

    *model* is the GpuModel object to call

    The following attributes are defined:

    *info* is the module information

    *dtype* is the kernel precision

    *dim* is '1d' or '2d'

    *result* is a vector to contain the results of the call

    The resulting call method takes the *pars*, a list of values for
    the fixed parameters to the kernel, and *pd_pars*, a list of (value,weight)
    vectors for the polydisperse parameters.  *cutoff* determines the
    integration limits: any points with combined weight less than *cutoff*
    will not be calculated.

    Call :meth:`release` when done with the kernel instance.
    """
    def __init__(self, model, q_vectors):
        # type: (cl.Kernel, np.dtype, ModelInfo, List[np.ndarray]) -> None
        dtype = model.dtype
        self.q_input = GpuInput(q_vectors, dtype)
        self._model = model
        self._as_dtype = (np.float32 if dtype == generate.F32
                          else np.float64 if dtype == generate.F64
                          else np.float16 if dtype == generate.F16
                          else np.float32)  # will never get here, so use np.float32
        self._cache_key = unique_id()

        # attributes accessed from the outside
        self.dim = '2d' if self.q_input.is_2d else '1d'
        self.info = model.info
        self.dtype = model.dtype

        # holding place for the returned value
        # plus one for the normalization values
        self.result = np.empty(self.q_input.nq+1, dtype)

    @property
    def _result_b(self):
        """Lazy creation of result buffer so it can survive context reset"""
        env = environment()
        key = self._cache_key
        if key not in env.cache:
            context = env.context[self.dtype]
            #print("creating inputs of size", self.global_size)
            buffer = cl.Buffer(context, mf.READ_WRITE,
                               self.q_input.global_size[0] * self.dtype.itemsize)
            env.cache[key] = buffer
        return env.cache[key]

    def __call__(self, call_details, values, cutoff, magnetic):
        # type: (CallDetails, np.ndarray, np.ndarray, float, bool) -> np.ndarray
        env = environment()
        queue = env.queue[self._model.dtype]
        context = queue.context

        # Arrange data transfer to/from card
        q_b = self.q_input.q_b
        result_b = self._result_b
        details_b = cl.Buffer(context, mf.READ_ONLY | mf.COPY_HOST_PTR,
                              hostbuf=call_details.buffer)
        values_b = cl.Buffer(context, mf.READ_ONLY | mf.COPY_HOST_PTR,
                             hostbuf=values)

        name = 'Iq' if self.dim == '1d' else 'Imagnetic' if magnetic else 'Iqxy'
        kernel = self._model.fetch_kernel(name)
        kernel_args = [
            np.uint32(self.q_input.nq), None, None,
            details_b, values_b, q_b, result_b,
            self._as_dtype(cutoff),
        ]
        #print("Calling OpenCL")
        #call_details.show(values)
        # Call kernel and retrieve results
        wait_for = None
        last_nap = time.clock()
        step = 1000000//self.q_input.nq + 1
        for start in range(0, call_details.num_eval, step):
            stop = min(start + step, call_details.num_eval)
            #print("queuing",start,stop)
            kernel_args[1:3] = [np.int32(start), np.int32(stop)]
            wait_for = [kernel(queue, self.q_input.global_size, None,
                               *kernel_args, wait_for=wait_for)]
            if stop < call_details.num_eval:
                # Allow other processes to run
                wait_for[0].wait()
                current_time = time.clock()
                if current_time - last_nap > 0.5:
                    time.sleep(0.001)
                    last_nap = current_time
        cl.enqueue_copy(queue, self.result, result_b, wait_for=wait_for)
        #print("result", self.result)

        # Free buffers
        for v in (details_b, values_b):
            if v is not None:
                v.release()

        pd_norm = self.result[self.q_input.nq]
        scale = values[0]/(pd_norm if pd_norm != 0.0 else 1.0)
        background = values[1]
        #print("scale",scale,values[0],self.result[self.q_input.nq],background)
        return scale*self.result[:self.q_input.nq] + background
        # return self.result[:self.q_input.nq]

    def release(self):
        # type: () -> None
        """
        Release resources associated with the kernel.
        """
        environment().free_buffer(id(self))
        self.q_input.release()

    def __del__(self):
        # type: () -> None
        self.release()<|MERGE_RESOLUTION|>--- conflicted
+++ resolved
@@ -236,27 +236,6 @@
     def __init__(self):
         # type: () -> None
         # find gpu context
-<<<<<<< HEAD
-        #self.context = cl.create_some_context()
-
-        self.context = None
-        if 'SAS_OPENCL' in os.environ:
-            # Set the PyOpenCL environment variable PYOPENCL_CTX 
-            # from SAS_OPENCL=driver:device.  Ignore the generic
-            # SAS_OPENCL=opencl, which is used to select the default 
-            # OpenCL device.  Don't need to check for "none" or
-            # "cuda" since use_opencl() would return False if they
-            # were defined, and we wouldn't get here.
-            dev_str = os.environ["SAS_OPENCL"]
-            if dev_str and dev_str.lower() != "opencl":
-                os.environ["PYOPENCL_CTX"] = dev_str
-
-        if 'PYOPENCL_CTX' in os.environ:
-            self._create_some_context()
-
-        if not self.context:
-            self.context = _get_default_context()
-=======
         context_list = _create_some_context()
 
         # Find a context for F32 and for F64 (maybe the same one).
@@ -279,7 +258,6 @@
         else:
             context = self.context[F64]
             self.queue[F64] = cl.CommandQueue(context, context.devices[0])
->>>>>>> 2a12d8d8
 
         # Byte boundary for data alignment
         #self.data_boundary = max(context.devices[0].min_data_type_align_size
@@ -343,11 +321,14 @@
 
     Uses SAS_OPENCL or PYOPENCL_CTX if they are set in the environment,
     otherwise scans for the most appropriate device using
-    :func:`_get_default_context`
-    """
-    if 'SAS_OPENCL' in os.environ:
+    :func:`_get_default_context`.  Ignore *SAS_OPENCL=OpenCL*, which
+    indicates that an OpenCL device should be used without specifying
+    which one (and not a CUDA device, or no GPU).
+    """
+    dev_str = os.environ["SAS_OPENCL"]
+    if dev_str and dev_str.lower() != "opencl":
         #Setting PYOPENCL_CTX as a SAS_OPENCL to create cl context
-        os.environ["PYOPENCL_CTX"] = os.environ["SAS_OPENCL"]
+        os.environ["PYOPENCL_CTX"] = dev_str
 
     if 'PYOPENCL_CTX' in os.environ:
         try:
