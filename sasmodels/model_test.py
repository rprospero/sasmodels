--- conflicted
+++ resolved
@@ -163,54 +163,22 @@
                                     stash=stash)
             #print("defining", test_name)
             suite.addTest(test)
-<<<<<<< HEAD
-        else:   # kernel implemented in C
-
-            # test using dll if desired
-            if 'dll' in loaders:
-                test_name = "%s-dll"%model_name
-                test_method_name = "test_%s_dll" % model_info.id
-                test = ModelTestCase(test_name, model_info,
-                                     test_method_name,
-                                     platform="dll",
-                                     dtype="double",
-                                     stash=stash)
-                suite.addTest(test)
-
-            # test using opencl if desired and available
-            if 'opencl' in loaders and use_opencl():
-                test_name = "%s-opencl"%model_name
-                test_method_name = "test_%s_opencl" % model_info.id
-                # Using dtype=None so that the models that are only
-                # correct for double precision are not tested using
-                # single precision.  The choice is determined by the
-                # presence of *single=False* in the model file.
-                test = ModelTestCase(test_name, model_info,
-                                     test_method_name,
-                                     platform="ocl", dtype=None,
-                                     stash=stash)
-                #print("defining", test_name)
-                suite.addTest(test)
-
-            # test using cuda if desired and available
-            if 'cuda' in loaders and use_cuda():
-                test_name = "%s-cuda"%model_name
-                test_method_name = "test_%s_cuda" % model_info.id
-                # Using dtype=None so that the models that are only
-                # correct for double precision are not tested using
-                # single precision.  The choice is determined by the
-                # presence of *single=False* in the model file.
-                test = ModelTestCase(test_name, model_info,
-                                     test_method_name,
-                                     platform="cuda", dtype=None,
-                                     stash=stash)
-                #print("defining", test_name)
-                suite.addTest(test)
-
-    return suite
-=======
-
->>>>>>> c6084f19
+
+        # test using cuda if desired and available
+        if 'cuda' in loaders and use_cuda():
+            test_name = "%s-cuda"%model_name
+            test_method_name = "test_%s_cuda" % model_info.id
+            # Using dtype=None so that the models that are only
+            # correct for double precision are not tested using
+            # single precision.  The choice is determined by the
+            # presence of *single=False* in the model file.
+            test = ModelTestCase(test_name, model_info,
+                                    test_method_name,
+                                    platform="cuda", dtype=None,
+                                    stash=stash)
+            #print("defining", test_name)
+            suite.addTest(test)
+
 
 def _hide_model_case_from_nose():
     # type: () -> type
@@ -469,20 +437,9 @@
     result = TextTestResult(stream, descriptions, verbosity)
 
     # Build a test suite containing just the model
-<<<<<<< HEAD
-    loader = 'opencl' if use_opencl() else 'cuda' if use_cuda() else 'dll'
-    models = [model]
-    try:
-        suite = make_suite([loader], models)
-    except Exception:
-        import traceback
-        stream.writeln(traceback.format_exc())
-        return
-=======
-    loaders = ['opencl'] if use_opencl() else ['dll']
+    loaders = ['opencl' if use_opencl() else 'cuda' if use_cuda() else 'dll']
     suite = unittest.TestSuite()
     _add_model_to_suite(loaders, suite, model_info)
->>>>>>> c6084f19
 
     # Warn if there are no user defined tests.
     # Note: the test suite constructed above only has one test in it, which
