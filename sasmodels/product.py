"""
Product model
-------------

The product model multiplies the structure factor by the form factor,
modulated by the effective radius of the form.  The resulting model
has a attributes of both the model description (with parameters, etc.)
and the module evaluator (with call, release, etc.).

To use it, first load form factor P and structure factor S, then create
*make_product_info(P, S)*.
"""
from __future__ import print_function, division

from collections import OrderedDict

from copy import copy
import numpy as np  # type: ignore

from .modelinfo import ParameterTable, ModelInfo, Parameter, parse_parameter
from .kernel import KernelModel, Kernel
from .details import make_details, dispersion_mesh

# pylint: disable=unused-import
try:
<<<<<<< HEAD
    from typing import Tuple, Callable, Union
=======
    from typing import Tuple, Callable
>>>>>>> c88f983e
except ImportError:
    pass
else:
    from .modelinfo import ParameterSet
# pylint: enable=unused-import

# TODO: make estimates available to constraints
#ESTIMATED_PARAMETERS = [
#    ["est_radius_effective", "A", 0.0, [0, np.inf], "", "Estimated effective radius"],
#    ["est_volume_ratio", "", 1.0, [0, np.inf], "", "Estimated volume ratio"],
#]

<<<<<<< HEAD
RADIUS_ID = "radius_effective"
VOLFRAC_ID = "volfraction"
def make_extra_pars(p_info):
    pars = []
    if p_info.have_Fq:
        par = parse_parameter("structure_factor_mode", "", 0, [["P*S","P*(1+beta*(S-1))"]], "",
                        "Structure factor calculation")
        pars.append(par)
    if p_info.effective_radius_type is not None:
        par = parse_parameter("radius_effective_mode", "", 0, [["unconstrained"] + p_info.effective_radius_type], "",
                        "Effective radius calculation")
=======
ER_ID = "radius_effective"
VF_ID = "volfraction"

def make_extra_pars(p_info):
    pars = []
    if p_info.have_Fq:
        par = parse_parameter(
                "structure_factor_mode",
                "",
                0,
                [["P*S","P*(1+beta*(S-1))"]],
                "",
                "Structure factor calculation")
>>>>>>> c88f983e
        pars.append(par)
    return pars

# TODO: core_shell_sphere model has suppressed the volume ratio calculation
# revert it after making VR and ER available at run time as constraints.
def make_product_info(p_info, s_info):
    # type: (ModelInfo, ModelInfo) -> ModelInfo
    """
    Create info block for product model.
    """
    # Make sure effective radius is the first parameter and
    # make sure volume fraction is the second parameter of the
    # structure factor calculator.  Structure factors should not
    # have any magnetic parameters
    if not len(s_info.parameters.kernel_parameters) >= 2:
        raise TypeError("S needs {} and {} as its first parameters".format(RADIUS_ID, VOLFRAC_ID))
    if not s_info.parameters.kernel_parameters[0].id == RADIUS_ID:
        raise TypeError("S needs {} as first parameter".format(RADIUS_ID))
    if not s_info.parameters.kernel_parameters[1].id == VOLFRAC_ID:
        raise TypeError("S needs {} as second parameter".format(VOLFRAC_ID))
    if not s_info.parameters.magnetism_index == []:
        raise TypeError("S should not have SLD parameters")
    p_id, p_name, p_pars = p_info.id, p_info.name, p_info.parameters
    s_id, s_name, s_pars = s_info.id, s_info.name, s_info.parameters

    # Create list of parameters for the combined model.  If there
    # are any names in P that overlap with those in S, modify the name in S
    # to distinguish it.
    p_set = set(p.id for p in p_pars.kernel_parameters)
    s_list = [(_tag_parameter(par) if par.id in p_set else par)
              for par in s_pars.kernel_parameters]
    # Check if still a collision after renaming.  This could happen if for
    # example S has volfrac and P has both volfrac and volfrac_S.
    if any(p.id in p_set for p in s_list):
        raise TypeError("name collision: P has P.name and P.name_S while S has S.name")

    # make sure effective radius is not a polydisperse parameter in product
    s_list[0] = copy(s_list[0])
    s_list[0].polydisperse = False

    translate_name = dict((old.id, new.id) for old, new
<<<<<<< HEAD
                          in zip(s_pars.kernel_parameters, s_list))
=======
                          in zip(s_pars.kernel_parameters[1:], s_list))
>>>>>>> c88f983e
    combined_pars = p_pars.kernel_parameters + s_list + make_extra_pars(p_info)
    parameters = ParameterTable(combined_pars)
    parameters.max_pd = p_pars.max_pd + s_pars.max_pd
    def random():
        combined_pars = p_info.random()
        s_names = set(par.id for par in s_pars.kernel_parameters)
        combined_pars.update((translate_name[k], v)
                             for k, v in s_info.random().items()
                             if k in s_names)
        return combined_pars

    model_info = ModelInfo()
    model_info.id = '@'.join((p_id, s_id))
    model_info.name = '@'.join((p_name, s_name))
    model_info.filename = None
    model_info.title = 'Product of %s and %s'%(p_name, s_name)
    model_info.description = model_info.title
    model_info.docs = model_info.title
    model_info.category = "custom"
    model_info.parameters = parameters
    model_info.random = random
    #model_info.single = p_info.single and s_info.single
    model_info.structure_factor = False
    model_info.variant_info = None
    #model_info.tests = []
    #model_info.source = []
    # Iq, Iqxy, form_volume, ER, VR and sesans
    # Remember the component info blocks so we can build the model
    model_info.composition = ('product', [p_info, s_info])
    model_info.control = p_info.control
    model_info.hidden = p_info.hidden
    if getattr(p_info, 'profile', None) is not None:
        profile_pars = set(p.id for p in p_info.parameters.kernel_parameters)
        def profile(**kwargs):
            # extract the profile args
            kwargs = dict((k, v) for k, v in kwargs.items() if k in profile_pars)
            return p_info.profile(**kwargs)
    else:
        profile = None
    model_info.profile = profile
    model_info.profile_axes = p_info.profile_axes

    # TODO: delegate random to p_info, s_info
    #model_info.random = lambda: {}

    ## Show the parameter table
    #from .compare import get_pars, parlist
    #print("==== %s ====="%model_info.name)
    #values = get_pars(model_info)
    #print(parlist(model_info, values, is2d=True))
    return model_info

def _tag_parameter(par):
    """
    Tag the parameter name with _S to indicate that the parameter comes from
    the structure factor parameter set.  This is only necessary if the
    form factor model includes a parameter of the same name as a parameter
    in the structure factor.
    """
    par = copy(par)
    # Protect against a vector parameter in S by appending the vector length
    # to the renamed parameter.  Note: haven't tested this since no existing
    # structure factor models contain vector parameters.
    vector_length = par.name[len(par.id):]
    par.id = par.id + "_S"
    par.name = par.id + vector_length
    return par

<<<<<<< HEAD
def _intermediates(P, S, effective_radius):
    # type: (np.ndarray, np.ndarray, float) -> OrderedDict[str, np.ndarray]
=======
def _intermediates(P, S):
    # type: (np.ndarray, np.ndarray) -> OrderedDict[str, np.ndarray]
>>>>>>> c88f983e
    """
    Returns intermediate results for standard product (P(Q)*S(Q))
    """
    return OrderedDict((
        ("P(Q)", P),
        ("S(Q)", S),
<<<<<<< HEAD
        ("effective_radius", effective_radius),
    ))

def _intermediates_beta(F1, F2, S, scale, bg, effective_radius):
    # type: (np.ndarray, np.ndarray, np.ndarray, np.ndarray, np.ndarray, float) -> OrderedDict[str, Union[np.ndarray, float]]
    """
    Returns intermediate results for beta approximation-enabled product. The result may be an array or a float.
=======
    ))

def _intermediates_beta(F1, F2, S, scale, bg):
    # type: (np.ndarray, np.ndarray, np.ndarray, np.ndarray, np.ndarray) -> OrderedDict[str, np.ndarray]
    """
    Returns intermediate results for beta approximation-enabled product
>>>>>>> c88f983e
    """
    # TODO: 1. include calculated Q vector
    # TODO: 2. consider implications if there are intermediate results in P(Q)
    return OrderedDict((
        ("P(Q)", scale*F2),
        ("S(Q)", S),
        ("beta(Q)", F1**2 / F2),
        ("S_eff(Q)", 1 + (F1**2 / F2)*(S-1)),
<<<<<<< HEAD
        ("effective_radius", effective_radius),
=======
>>>>>>> c88f983e
        # ("I(Q)", scale*(F2 + (F1**2)*(S-1)) + bg),
    ))

class ProductModel(KernelModel):
    def __init__(self, model_info, P, S):
        # type: (ModelInfo, KernelModel, KernelModel) -> None
        #: Combined info plock for the product model
        self.info = model_info
        #: Form factor modelling individual particles.
        self.P = P
        #: Structure factor modelling interaction between particles.
        self.S = S

        #: Model precision. This is not really relevant, since it is the
        #: individual P and S models that control the effective dtype,
        #: converting the q-vectors to the correct type when the kernels
        #: for each are created. Ideally this should be set to the more
        #: precise type to avoid loss of precision, but precision in q is
        #: not critical (single is good enough for our purposes), so it just
        #: uses the precision of the form factor.
        self.dtype = P.dtype  # type: np.dtype

    def make_kernel(self, q_vectors):
        # type: (List[np.ndarray]) -> Kernel
        # Note: may be sending the q_vectors to the GPU twice even though they
        # are only needed once.  It would mess up modularity quite a bit to
        # handle this optimally, especially since there are many cases where
        # separate q vectors are needed (e.g., form in python and structure
        # in opencl; or both in opencl, but one in single precision and the
        # other in double precision).

        p_kernel = self.P.make_kernel(q_vectors)
        s_kernel = self.S.make_kernel(q_vectors)
        return ProductKernel(self.info, p_kernel, s_kernel)

    def release(self):
        # type: (None) -> None
        """
        Free resources associated with the model.
        """
        self.P.release()
        self.S.release()


class ProductKernel(Kernel):
    def __init__(self, model_info, p_kernel, s_kernel):
        # type: (ModelInfo, Kernel, Kernel) -> None
        self.info = model_info
        self.p_kernel = p_kernel
        self.s_kernel = s_kernel
        self.dtype = p_kernel.dtype
        self.results = []  # type: List[np.ndarray]

    def __call__(self, call_details, values, cutoff, magnetic):
        # type: (CallDetails, np.ndarray, float, bool) -> np.ndarray
        p_info, s_info = self.info.composition[1]

        # if there are magnetic parameters, they will only be on the
        # form factor P, not the structure factor S.
        nmagnetic = len(self.info.parameters.magnetism_index)
        if nmagnetic:
            spin_index = self.info.parameters.npars + 2
            magnetism = values[spin_index: spin_index+3+3*nmagnetic]
        else:
            magnetism = []
        nvalues = self.info.parameters.nvalues
        nweights = call_details.num_weights
        weights = values[nvalues:nvalues + 2*nweights]

        # Construct the calling parameters for P.
        p_npars = p_info.parameters.npars
        p_length = call_details.length[:p_npars]
        p_offset = call_details.offset[:p_npars]
        p_details = make_details(p_info, p_length, p_offset, nweights)

        # Set p scale to the volume fraction in s, which is the first of the
        # 'S' parameters in the parameter list, or 2+np in 0-origin.
        volfrac = values[2+p_npars]
        p_values = [[volfrac, 0.0], values[2:2+p_npars], magnetism, weights]
        spacer = (32 - sum(len(v) for v in p_values)%32)%32
        p_values.append([0.]*spacer)
        p_values = np.hstack(p_values).astype(self.p_kernel.dtype)

        # Construct the calling parameters for S.
        s_npars = s_info.parameters.npars
        s_length = call_details.length[p_npars:p_npars+s_npars]
        s_offset = call_details.offset[p_npars:p_npars+s_npars]
        s_length = np.hstack((1, s_length))
        s_offset = np.hstack((nweights, s_offset))
        s_details = make_details(s_info, s_length, s_offset, nweights+1)
        s_values = [
            # scale=1, background=0,
            [1., 0.],
            values[2+p_npars:2+p_npars+s_npars],
            weights,
        ]
        spacer = (32 - sum(len(v) for v in s_values)%32)%32
        s_values.append([0.]*spacer)
        s_values = np.hstack(s_values).astype(self.s_kernel.dtype)

        # beta mode is the first parameter after the structure factor pars
        extra_offset = 2+p_npars+s_npars
        if p_info.have_Fq:
            beta_mode = values[extra_offset]
            extra_offset += 1
        else:
            beta_mode = 0
        if p_info.effective_radius_type is not None:
            effective_radius_type = int(values[extra_offset])
            extra_offset += 1
        else:
            effective_radius_type = 0

        # Call the kernels
        scale, background = values[0], values[1]
        if beta_mode:
            F1, F2, volume_avg, effective_radius = self.p_kernel.beta(
                p_details, p_values, cutoff, magnetic, effective_radius_type)
            if effective_radius_type > 0:
                # Plug R_eff from p into S model (initial value and pd value)
                s_values[2] = s_values[2+s_npars+s_offset[0]] = effective_radius
            s_result = self.s_kernel.Iq(s_details, s_values, cutoff, False)
            combined_scale = scale*volfrac/volume_avg

<<<<<<< HEAD
            self.results = lambda: _intermediates_beta(F1, F2, s_result, volfrac/volume_avg, background, effective_radius)
            final_result = combined_scale*(F2 + (F1**2)*(s_result - 1)) + background

        else:
            p_result, effective_radius = self.p_kernel.Pq_Reff(
                p_details, p_values, cutoff, magnetic, effective_radius_type)
            if effective_radius_type > 0:
                # Plug R_eff from p into S model (initial value and pd value)
                s_values[2] = s_values[2+s_npars+s_offset[0]] = effective_radius
            s_result = self.s_kernel.Iq(s_details, s_values, cutoff, False)
            # remember the parts for plotting later
            self.results = lambda: _intermediates(p_result, s_result, effective_radius)
=======
            self.results = lambda: _intermediates_beta(F1, F2, s_result, volfrac/volume_avg, background)
            final_result = combined_scale*(F2 + (F1**2)*(s_result - 1)) + background

        else:
            p_result = self.p_kernel.Iq(p_details, p_values, cutoff, magnetic)

            self.results = lambda: _intermediates(p_result, s_result)
>>>>>>> c88f983e
            final_result = scale*(p_result*s_result) + background

        #call_details.show(values)
        #print("values", values)
        #p_details.show(p_values)
        #print("=>", p_result)
        #s_details.show(s_values)
        #print("=>", s_result)
        #import pylab as plt
        #plt.subplot(211); plt.loglog(self.p_kernel.q_input.q, p_result, '-')
        #plt.subplot(212); plt.loglog(self.s_kernel.q_input.q, s_result, '-')
        #plt.figure()
        return final_result

    def release(self):
        # type: () -> None
        self.p_kernel.release()
        self.s_kernel.release()


def calc_er_vr(model_info, call_details, values):
    # type: (ModelInfo, ParameterSet) -> Tuple[float, float]

    if model_info.ER is None and model_info.VR is None:
        return 1.0, 1.0

    nvalues = model_info.parameters.nvalues
    value = values[nvalues:nvalues + call_details.num_weights]
    weight = values[nvalues + call_details.num_weights: nvalues + 2*call_details.num_weights]
    npars = model_info.parameters.npars
    # Note: changed from pairs ([v], [w]) to triples (p, [v], [w]), but the
    # dispersion mesh code doesn't actually care about the nominal parameter
    # value, p, so set it to None.
    pairs = [(None, value[offset:offset+length], weight[offset:offset+length])
             for p, offset, length
             in zip(model_info.parameters.call_parameters[2:2+npars],
                    call_details.offset,
                    call_details.length)
             if p.type == 'volume']
    value, weight = dispersion_mesh(model_info, pairs)

    if model_info.ER is not None:
        individual_radii = model_info.ER(*value)
        radius_effective = np.sum(weight*individual_radii) / np.sum(weight)
    else:
        radius_effective = 1.0

    if model_info.VR is not None:
        whole, part = model_info.VR(*value)
        volume_ratio = np.sum(weight*part)/np.sum(weight*whole)
    else:
        volume_ratio = 1.0

    return radius_effective, volume_ratio<|MERGE_RESOLUTION|>--- conflicted
+++ resolved
@@ -23,11 +23,7 @@
 
 # pylint: disable=unused-import
 try:
-<<<<<<< HEAD
     from typing import Tuple, Callable, Union
-=======
-    from typing import Tuple, Callable
->>>>>>> c88f983e
 except ImportError:
     pass
 else:
@@ -40,22 +36,8 @@
 #    ["est_volume_ratio", "", 1.0, [0, np.inf], "", "Estimated volume ratio"],
 #]
 
-<<<<<<< HEAD
 RADIUS_ID = "radius_effective"
 VOLFRAC_ID = "volfraction"
-def make_extra_pars(p_info):
-    pars = []
-    if p_info.have_Fq:
-        par = parse_parameter("structure_factor_mode", "", 0, [["P*S","P*(1+beta*(S-1))"]], "",
-                        "Structure factor calculation")
-        pars.append(par)
-    if p_info.effective_radius_type is not None:
-        par = parse_parameter("radius_effective_mode", "", 0, [["unconstrained"] + p_info.effective_radius_type], "",
-                        "Effective radius calculation")
-=======
-ER_ID = "radius_effective"
-VF_ID = "volfraction"
-
 def make_extra_pars(p_info):
     pars = []
     if p_info.have_Fq:
@@ -66,7 +48,15 @@
                 [["P*S","P*(1+beta*(S-1))"]],
                 "",
                 "Structure factor calculation")
->>>>>>> c88f983e
+        pars.append(par)
+    if p_info.effective_radius_type is not None:
+        par = parse_parameter(
+                "radius_effective_mode",
+                "",
+                0,
+                [["unconstrained"] + p_info.effective_radius_type],
+                "",
+                "Effective radius calculation")
         pars.append(par)
     return pars
 
@@ -108,11 +98,7 @@
     s_list[0].polydisperse = False
 
     translate_name = dict((old.id, new.id) for old, new
-<<<<<<< HEAD
                           in zip(s_pars.kernel_parameters, s_list))
-=======
-                          in zip(s_pars.kernel_parameters[1:], s_list))
->>>>>>> c88f983e
     combined_pars = p_pars.kernel_parameters + s_list + make_extra_pars(p_info)
     parameters = ParameterTable(combined_pars)
     parameters.max_pd = p_pars.max_pd + s_pars.max_pd
@@ -181,35 +167,27 @@
     par.name = par.id + vector_length
     return par
 
-<<<<<<< HEAD
 def _intermediates(P, S, effective_radius):
     # type: (np.ndarray, np.ndarray, float) -> OrderedDict[str, np.ndarray]
-=======
-def _intermediates(P, S):
-    # type: (np.ndarray, np.ndarray) -> OrderedDict[str, np.ndarray]
->>>>>>> c88f983e
     """
     Returns intermediate results for standard product (P(Q)*S(Q))
     """
     return OrderedDict((
         ("P(Q)", P),
         ("S(Q)", S),
-<<<<<<< HEAD
         ("effective_radius", effective_radius),
     ))
 
-def _intermediates_beta(F1, F2, S, scale, bg, effective_radius):
-    # type: (np.ndarray, np.ndarray, np.ndarray, np.ndarray, np.ndarray, float) -> OrderedDict[str, Union[np.ndarray, float]]
+def _intermediates_beta(F1,              # type: np.ndarray
+                        F2,              # type: np.ndarray
+                        S,               # type: np.ndarray
+                        scale,           # type: np.ndarray
+                        bg,              # type: np.ndarray
+                        effective_radius # type: float
+                        ):
+    # type: (...) -> OrderedDict[str, Union[np.ndarray, float]]
     """
     Returns intermediate results for beta approximation-enabled product. The result may be an array or a float.
-=======
-    ))
-
-def _intermediates_beta(F1, F2, S, scale, bg):
-    # type: (np.ndarray, np.ndarray, np.ndarray, np.ndarray, np.ndarray) -> OrderedDict[str, np.ndarray]
-    """
-    Returns intermediate results for beta approximation-enabled product
->>>>>>> c88f983e
     """
     # TODO: 1. include calculated Q vector
     # TODO: 2. consider implications if there are intermediate results in P(Q)
@@ -218,10 +196,7 @@
         ("S(Q)", S),
         ("beta(Q)", F1**2 / F2),
         ("S_eff(Q)", 1 + (F1**2 / F2)*(S-1)),
-<<<<<<< HEAD
         ("effective_radius", effective_radius),
-=======
->>>>>>> c88f983e
         # ("I(Q)", scale*(F2 + (F1**2)*(S-1)) + bg),
     ))
 
@@ -346,7 +321,6 @@
             s_result = self.s_kernel.Iq(s_details, s_values, cutoff, False)
             combined_scale = scale*volfrac/volume_avg
 
-<<<<<<< HEAD
             self.results = lambda: _intermediates_beta(F1, F2, s_result, volfrac/volume_avg, background, effective_radius)
             final_result = combined_scale*(F2 + (F1**2)*(s_result - 1)) + background
 
@@ -359,15 +333,6 @@
             s_result = self.s_kernel.Iq(s_details, s_values, cutoff, False)
             # remember the parts for plotting later
             self.results = lambda: _intermediates(p_result, s_result, effective_radius)
-=======
-            self.results = lambda: _intermediates_beta(F1, F2, s_result, volfrac/volume_avg, background)
-            final_result = combined_scale*(F2 + (F1**2)*(s_result - 1)) + background
-
-        else:
-            p_result = self.p_kernel.Iq(p_details, p_values, cutoff, magnetic)
-
-            self.results = lambda: _intermediates(p_result, s_result)
->>>>>>> c88f983e
             final_result = scale*(p_result*s_result) + background
 
         #call_details.show(values)
