--- conflicted
+++ resolved
@@ -792,7 +792,33 @@
                                             slda, sldb, sldc, sld_core, view=view)
     return shape, fn, fn_xy
 
-<<<<<<< HEAD
+def build_ellcyl(ra=25, rb=50, length=125, rho=2.):
+    shape = EllipticalCylinder(ra, rb, length, rho)
+    fn, fn_xy = wrap_sasmodel(
+        'elliptical_cylinder',
+        scale=1,
+        background=0,
+        radius_minor=ra,
+        axis_ratio=rb/ra,
+        length=length,
+        sld=rho,
+        sld_solvent=0,
+    )
+    return shape, fn, fn_xy
+
+def build_ellip(rab=125, rc=50, rho=2):
+    shape = TriaxialEllipsoid(rab, rab, rc, rho)
+    fn, fn_xy = wrap_sasmodel(
+        'ellipsoid',
+        scale=1,
+        background=0,
+        radius_equatorial=rab,
+        radius_polar=rc,
+        sld=rho,
+        sld_solvent=0,
+    )
+    return shape, fn, fn_xy
+
 def build_triell(ra=125, rb=200, rc=50, rho=2):
     shape = TriaxialEllipsoid(ra, rb, rc, rho)
     fn, fn_xy = wrap_sasmodel(
@@ -802,7 +828,11 @@
         radius_equat_minor=ra,
         radius_equat_major=rb,
         radius_polar=rc,
-=======
+        sld=rho,
+        sld_solvent=0,
+    )
+    return shape, fn, fn_xy
+
 def build_barbell(r=20, rbell=50, length=20, rho=2.):
     shape = barbell(r, rbell, length, rho)
     fn, fn_xy = wrap_sasmodel(
@@ -812,22 +842,11 @@
         radius=r,
         radius_bell=rbell,
         length=length,
->>>>>>> 763ca426
         sld=rho,
         sld_solvent=0,
     )
     return shape, fn, fn_xy
 
-<<<<<<< HEAD
-def build_ellip(rab=125, rc=50, rho=2):
-    shape = TriaxialEllipsoid(rab, rab, rc, rho)
-    fn, fn_xy = wrap_sasmodel(
-        'ellipsoid',
-        scale=1,
-        background=0,
-        radius_equatorial=rab,
-        radius_polar=rc,
-=======
 def build_capcyl(r=20, rcap=50, length=20, rho=2.):
     shape = capped_cylinder(r, rcap, length, rho)
     fn, fn_xy = wrap_sasmodel(
@@ -836,26 +855,6 @@
         background=0,
         radius=r,
         radius_cap=rcap,
-        length=length,
->>>>>>> 763ca426
-        sld=rho,
-        sld_solvent=0,
-    )
-    return shape, fn, fn_xy
-
-<<<<<<< HEAD
-
-=======
->>>>>>> 763ca426
-def build_ellcyl(ra=25, rb=50, length=125, rho=2.):
-    shape = EllipticalCylinder(ra, rb, length, rho)
-    fn, fn_xy = wrap_sasmodel(
-        'elliptical_cylinder',
-        scale=1,
-        background=0,
-        radius_minor=ra,
-        axis_ratio=rb/ra,
-        length=length,
         sld=rho,
         sld_solvent=0,
     )
@@ -898,17 +897,13 @@
     lattice = Composite(shapes)
     return lattice
 
-
 SHAPE_FUNCTIONS = OrderedDict([
     ("cyl", build_cylinder),
     ("ellcyl", build_ellcyl),
-<<<<<<< HEAD
     ("ellip", build_ellip),
     ("triell", build_triell),
-=======
     ("barbell", build_barbell),
     ("capcyl", build_capcyl),
->>>>>>> 763ca426
     ("sphere", build_sphere),
     ("box", build_box),
     ("csbox", build_csbox),
