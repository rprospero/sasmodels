from __future__ import division, print_function
# Make sasmodels available on the path
import sys, os
BETA_DIR = os.path.dirname(os.path.realpath(__file__))
#SASMODELS_DIR = os.path.dirname(os.path.dirname(BETA_DIR))
SASMODELS_DIR = r"C:\Source\sasmodels"
sys.path.insert(0, SASMODELS_DIR)
<<<<<<< HEAD

=======
import os
>>>>>>> 01c8d9eb
from collections import namedtuple

from matplotlib import pyplot as plt
import numpy as np
from numpy import pi, sin, cos, sqrt, fabs
from numpy.polynomial.legendre import leggauss
from scipy.special import j1 as J1
from numpy import inf
from scipy.special import gammaln  # type: ignore

Theory = namedtuple('Theory', 'Q F1 F2 P S I Seff Ibeta')
Theory.__new__.__defaults__ = (None,) * len(Theory._fields)

#Used to calculate F(q) for the cylinder, sphere, ellipsoid models
def sas_sinx_x(x):
    with np.errstate(all='ignore'):
        retvalue = sin(x)/x
    retvalue[x == 0.] = 1.
    return retvalue

def sas_2J1x_x(x):
    with np.errstate(all='ignore'):
        retvalue = 2*J1(x)/x
    retvalue[x == 0] = 1.
    return retvalue

def sas_3j1x_x(x):
    """return 3*j1(x)/x"""
    retvalue = np.empty_like(x)
    with np.errstate(all='ignore'):
        # GSL bessel_j1 taylor expansion
        index = (x < 0.25)
        y = x[index]**2
        c1 = -1.0/10.0
        c2 =  1.0/280.0
        c3 = -1.0/15120.0
        c4 =  1.0/1330560.0
        c5 = -1.0/172972800.0
        retvalue[index] = 1.0 + y*(c1 + y*(c2 + y*(c3 + y*(c4 + y*c5))))
        index = ~index
        y = x[index]
        retvalue[index] = 3*(sin(y) - y*cos(y))/y**3
    retvalue[x == 0.] = 1.
    return retvalue

#Used to cross check my models with sasview models
def build_model(model_name, q, **pars):
    from sasmodels.core import load_model_info, build_model as build_sasmodel
    from sasmodels.data import empty_data1D
    from sasmodels.direct_model import DirectModel
    model_info = load_model_info(model_name)
    model = build_sasmodel(model_info, dtype='double!')
    data = empty_data1D(q)
    calculator = DirectModel(data, model,cutoff=0)
    calculator.pars = pars.copy()
    calculator.pars.setdefault('background', 0)
    return calculator

#gives the hardsphere structure factor that sasview uses
def _hardsphere_simple(q, radius_effective, volfraction):
    CUTOFFHS=0.05
    if fabs(radius_effective) < 1.E-12:
        HARDSPH=1.0
        return HARDSPH
    X = 1.0/( 1.0 -volfraction)
    D= X*X
    A= (1.+2.*volfraction)*D
    A *=A
    X=fabs(q*radius_effective*2.0)
    if X < 5.E-06:
        HARDSPH=1./A
        return HARDSPH
    X2 =X*X
    B = (1.0 +0.5*volfraction)*D
    B *= B
    B *= -6.*volfraction
    G=0.5*volfraction*A
    if X < CUTOFFHS:
        FF = 8.0*A +6.0*B + 4.0*G + ( -0.8*A -B/1.5 -0.5*G +(A/35. +0.0125*B +0.02*G)*X2)*X2
        HARDSPH= 1./(1. + volfraction*FF )
        return HARDSPH
    X4=X2*X2
    S, C = sin(X), cos(X)
    FF=  (( G*( (4.*X2 -24.)*X*S -(X4 -12.*X2 +24.)*C +24. )/X2 + B*(2.*X*S -(X2-2.)*C -2.) )/X + A*(S-X*C))/X
    HARDSPH= 1./(1. + 24.*volfraction*FF/X2 )
    return HARDSPH

def hardsphere_simple(q, radius_effective, volfraction):
    SQ = [_hardsphere_simple(qk, radius_effective, volfraction) for qk in q]
    return np.array(SQ)

#Used in gaussian quadrature for polydispersity
#returns values and the probability of those values based on gaussian distribution
N_GAUSS = 35
NSIGMA_GAUSS = 3
def gaussian_distribution(center, sigma, lb, ub):
    #3 standard deviations covers approx. 99.7%
    if sigma != 0:
        nsigmas = NSIGMA_GAUSS
        x = np.linspace(center-sigma*nsigmas, center+sigma*nsigmas, num=N_GAUSS)
        x= x[(x >= lb) & (x <= ub)]
        px = np.exp((x-center)**2 / (-2.0 * sigma * sigma))
        return x, px
    else:
        return np.array([center]), np.array([1])

N_SCHULZ = 80
NSIGMA_SCHULZ = 8
def schulz_distribution(center, sigma, lb, ub):
    if sigma != 0:
        nsigmas = NSIGMA_SCHULZ
        x = np.linspace(center-sigma*nsigmas, center+sigma*nsigmas, num=N_SCHULZ)
        x= x[(x >= lb) & (x <= ub)]
        R = x/center
        z = (center/sigma)**2
        arg = z*np.log(z) + (z-1)*np.log(R) - R*z - np.log(center) - gammaln(z)
        px = np.exp(arg)
        return x, px
    else:
        return np.array([center]), np.array([1])

#returns the effective radius used in sasview
def ER_ellipsoid(radius_polar, radius_equatorial):
    ee = np.empty_like(radius_polar)
    if radius_polar > radius_equatorial:
        ee = (radius_polar**2 - radius_equatorial**2)/radius_polar**2
    elif radius_polar < radius_equatorial:
        ee = (radius_equatorial**2 - radius_polar**2) / radius_equatorial**2
    else:
        ee = 2*radius_polar
    if (radius_polar * radius_equatorial != 0):
        bd = 1.0 - ee
        e1 = np.sqrt(ee)
        b1 = 1.0 + np.arcsin(e1) / (e1*np.sqrt(bd))
        bL = (1.0 + e1) / (1.0 - e1)
        b2 = 1.0 + bd / 2 / e1 * np.log(bL)
        delta = 0.75 * b1 * b2
    ddd = np.zeros_like(radius_polar)
    ddd = 2.0*(delta + 1.0)*radius_polar*radius_equatorial**2
    return 0.5*ddd**(1.0 / 3.0)

def ellipsoid_volume(radius_polar,radius_equatorial):
    volume = (4./3.)*pi*radius_polar*radius_equatorial**2
    return volume

# F1 is F(q)
# F2 is F(g)^2
#IQM is I(q) with monodispersity
#IQSM is I(q) with structure factor S(q) and monodispersity
#IQBM is I(q) with Beta Approximation and monodispersity
#SQ is monodisperse approach for structure factor
#SQ_EFF is the effective structure factor from beta approx
def ellipsoid_theta(q, radius_polar, radius_equatorial, sld, sld_solvent,
                    volfraction=0, radius_effective=None):
    #creates values z and corresponding probabilities w from legendre-gauss quadrature
    volume = ellipsoid_volume(radius_polar, radius_equatorial)
    z, w = leggauss(76)
    F1 = np.zeros_like(q)
    F2 = np.zeros_like(q)
    #use a u subsition(u=cos) and then u=(z+1)/2 to change integration from
    #0->2pi with respect to alpha to -1->1 with respect to z, allowing us to use
    #legendre-gauss quadrature
    for k, qk in enumerate(q):
        r = sqrt(radius_equatorial**2*(1-((z+1)/2)**2)+radius_polar**2*((z+1)/2)**2)
        form = (sld-sld_solvent)*volume*sas_3j1x_x(qk*r)
        F2[k] = np.sum(w*form**2)
        F1[k] = np.sum(w*form)
    #the 1/2 comes from the change of variables mentioned above
    F2 = F2/2.0
    F1 = F1/2.0
    if radius_effective is None:
        radius_effective = ER_ellipsoid(radius_polar,radius_equatorial)
    SQ = hardsphere_simple(q, radius_effective, volfraction)
    SQ_EFF = 1 + F1**2/F2*(SQ - 1)
    IQM = 1e-4*F2/volume
    IQSM = volfraction*IQM*SQ
    IQBM = volfraction*IQM*SQ_EFF
    return Theory(Q=q, F1=F1, F2=F2, P=IQM, S=SQ, I=IQSM, Seff=SQ_EFF, Ibeta=IQBM)

#IQD is I(q) polydispursed, IQSD is I(q)S(q) polydispursed, etc.
#IQBD HAS NOT BEEN CROSS CHECKED AT ALL
def ellipsoid_pe(q, radius_polar, radius_equatorial, sld, sld_solvent,
                 radius_polar_pd=0.1, radius_equatorial_pd=0.1,
                 radius_polar_pd_type='gaussian',
                 radius_equatorial_pd_type='gaussian',
                 volfraction=0, radius_effective=None,
                 background=0, scale=1,
                 norm='sasview'):
    if norm not in ['sasview', 'sasfit', 'yun']:
        raise TypeError("unknown norm "+norm)
    if radius_polar_pd_type == 'gaussian':
        Rp_val, Rp_prob = gaussian_distribution(radius_polar, radius_polar_pd*radius_polar, 0, inf)
    elif radius_polar_pd_type == 'schulz':
        Rp_val, Rp_prob = schulz_distribution(radius_polar, radius_polar_pd*radius_polar, 0, inf)
    if radius_equatorial_pd_type == 'gaussian':
        Re_val, Re_prob = gaussian_distribution(radius_equatorial, radius_equatorial_pd*radius_equatorial, 0, inf)
    elif radius_equatorial_pd_type == 'schulz':
        Re_val, Re_prob = schulz_distribution(radius_equatorial, radius_equatorial_pd*radius_equatorial, 0, inf)
    total_weight = total_volume = 0
    radius_eff = 0
    F1, F2 = np.zeros_like(q), np.zeros_like(q)
    for k, Rpk in enumerate(Rp_val):
        for i, Rei in enumerate(Re_val):
            theory = ellipsoid_theta(q,Rpk,Rei,sld,sld_solvent)
            volume = ellipsoid_volume(Rpk, Rei)
            weight = Rp_prob[k]*Re_prob[i]
            total_weight += weight
            total_volume += weight*volume
            F1 += theory.F1*weight
            F2 += theory.F2*weight
            radius_eff += weight*ER_ellipsoid(Rpk,Rei)
    F1 /= total_weight
    F2 /= total_weight
    average_volume = total_volume/total_weight
    if radius_effective is None:
        radius_effective = radius_eff/total_weight
<<<<<<< HEAD
=======
    print("this is the effective radius for pure python",radius_effective)
>>>>>>> 01c8d9eb
    if norm == 'sasfit':
        IQD = F2
    elif norm == 'sasview':
        # Note: internally, sasview uses F2/total_volume because:
        #   average_volume = total_volume/total_weight
        #   F2/total_weight / average_volume
        #     = F2/total_weight / total_volume/total_weight
        #     = F2/total_volume
<<<<<<< HEAD
        IQD = F2/average_volume*1e-4*volfraction
=======
        
        IQD = F2/average_volume*1e-4*volfraction
        F1 *= 1e-2  # Yun is using sld in 1/A^2, not 1e-6/A^2
        F2 *= 1e-4
>>>>>>> 01c8d9eb
    elif norm == 'yun':
        F1 *= 1e-6  # Yun is using sld in 1/A^2, not 1e-6/A^2
        F2 *= 1e-12
        IQD = F2/average_volume*1e8*volfraction
    SQ = hardsphere_simple(q, radius_effective, volfraction)
    beta = F1**2/F2
    SQ_EFF = 1 + beta*(SQ - 1)
    IQSD = IQD*SQ
    IQBD = IQD*SQ_EFF
<<<<<<< HEAD
=======
    print("\n\n\n\n\n this is F1" + str(F1))

    print("\n\n\n\n\n this is F2" + str(F2))
    print("\n\n\n\n\n this is SQ" + str(SQ))   
>>>>>>> 01c8d9eb
    return Theory(Q=q, F1=F1, F2=F2, P=IQD, S=SQ, I=IQSD, Seff=SQ_EFF, Ibeta=IQBD)

#polydispersity for sphere
def sphere_r(q,radius,sld,sld_solvent,
             radius_pd=0.1, radius_pd_type='gaussian',
             volfraction=0, radius_effective=None,
             background=0, scale=1,
             norm='sasview'):
    if norm not in ['sasview', 'sasfit', 'yun']:
        raise TypeError("unknown norm "+norm)
    if radius_pd_type == 'gaussian':
        radius_val, radius_prob = gaussian_distribution(radius, radius_pd*radius, 0, inf)
    elif radius_pd_type == 'schulz':
        radius_val, radius_prob = schulz_distribution(radius, radius_pd*radius, 0, inf)
    total_weight = total_volume = 0
    F1 = np.zeros_like(q)
    F2 = np.zeros_like(q)
    for k, rk in enumerate(radius_val):
        volume = 4./3.*pi*rk**3
        total_weight += radius_prob[k]
        total_volume += radius_prob[k]*volume
        form = (sld-sld_solvent)*volume*sas_3j1x_x(q*rk)
        F2 += radius_prob[k]*form**2
        F1 += radius_prob[k]*form
    F1 /= total_weight
    F2 /= total_weight
    average_volume = total_volume/total_weight

    if radius_effective is None:
        radius_effective = radius
    average_volume = total_volume/total_weight
    if norm == 'sasfit':
        IQD = F2
    elif norm == 'sasview':
        IQD = F2/average_volume*1e-4*volfraction
    elif norm == 'yun':
        F1 *= 1e-6  # Yun is using sld in 1/A^2, not 1e-6/A^2
        F2 *= 1e-12
        IQD = F2/average_volume*1e8*volfraction
    SQ = hardsphere_simple(q, radius_effective, volfraction)
    beta = F1**2/F2
    SQ_EFF = 1 + beta*(SQ - 1)
    IQSD = IQD*SQ
    IQBD = IQD*SQ_EFF
    return Theory(Q=q, F1=F1, F2=F2, P=IQD, S=SQ, I=IQSD, Seff=SQ_EFF, Ibeta=IQBD)

###############################################################################
###############################################################################
###############################################################################
##################                                           ##################
##################                   TESTS                   ##################
##################                                           ##################
###############################################################################
###############################################################################
###############################################################################

def popn(d, keys):
    """
    Splits a dict into two, with any key of *d* which is in *keys* removed
    from *d* and added to *b*. Returns *b*.
    """
    b = {}
    for k in keys:
        try:
            b[k] = d.pop(k)
        except KeyError:
            pass
    return b

def sasmodels_theory(q, Pname, **pars):
    """
    Call sasmodels to compute the model with and without a hard sphere
    structure factor.
    """
    #mono_pars = {k: (0 if k.endswith('_pd') else v) for k, v in pars.items()}
    Ppars = pars.copy()
    Spars = popn(Ppars, ['radius_effective', 'volfraction'])
    Ipars = pars.copy()

    # Autofill npts and nsigmas for the given pd type
    for k, v in pars.items():
        if k.endswith("_pd_type"):
            if v == "gaussian":
                n, nsigmas = N_GAUSS, NSIGMA_GAUSS
            elif v == "schulz":
                n, nsigmas = N_SCHULZ, NSIGMA_SCHULZ
            Ppars.setdefault(k.replace("_pd_type", "_pd_n"), n)
            Ppars.setdefault(k.replace("_pd_type", "_pd_nsigma"), nsigmas)
            Ipars.setdefault(k.replace("_pd_type", "_pd_n"), n)
            Ipars.setdefault(k.replace("_pd_type", "_pd_nsigma"), nsigmas)

<<<<<<< HEAD
=======
    
>>>>>>> 01c8d9eb
    #Ppars['scale'] = Spars.get('volfraction', 1)
    P = build_model(Pname, q)
    S = build_model("hardsphere", q)
    I = build_model(Pname+"@hardsphere", q)
    Pq = P(**Ppars)*pars.get('volfraction', 1)
<<<<<<< HEAD
    #Sq = S(**Spars)
    Iq = I(**Ipars)
    #Iq = Pq*Sq*pars.get('volfraction', 1)
    Sq = Iq/Pq
    return Theory(Q=q, F1=None, F2=None, P=Pq, S=Sq, I=Iq, Seff=None, Ibeta=None)
=======
    Sq = S(**Spars)
    Iq = I(**Ipars)
    #Iq = Pq*Sq*pars.get('volfraction', 1)
    #Sq = Iq/Pq
    #Iq = None#= Sq = None
    r=I._kernel.results
    return Theory(Q=q, F1=None, F2=None, P=Pq, S=None, I=None, Seff=r[1], Ibeta=Iq)
>>>>>>> 01c8d9eb

def compare(title, target, actual, fields='F1 F2 P S I Seff Ibeta'):
    """
    Plot fields in common between target and actual, along with relative error.
    """
    available = [s for s in fields.split()
                 if getattr(target, s) is not None and getattr(actual, s) is not None]
    rows = len(available)
    for row, field in enumerate(available):
        Q = target.Q
        I1, I2 = getattr(target, field), getattr(actual, field)
        plt.subplot(rows, 2, 2*row+1)
        plt.loglog(Q, abs(I1), label="target "+field)
        plt.loglog(Q, abs(I2), label="value "+field)
        #plt.legend(loc="upper left", bbox_to_anchor=(1,1))
        plt.legend(loc='lower left')
        plt.subplot(rows, 2, 2*row+2)
        plt.semilogx(Q, I2/I1 - 1, label="relative error")
        #plt.semilogx(Q, I1/I2 - 1, label="relative error")
    plt.tight_layout()
    plt.suptitle(title)
    plt.show()

def data_file(name):
    return os.path.join(BETA_DIR, 'data_files', name)

def load_sasfit(path):
    data = np.loadtxt(path, dtype=str, delimiter=';').T
    data = np.vstack((map(float, v) for v in data[0:2]))
    return data

COMPARISON = {}  # Type: Dict[(str,str,str)] -> Callable[(), None]

def compare_sasview_sphere(pd_type='schulz'):
    q = np.logspace(-5, 0, 250)
    model = 'sphere'
    pars = dict(
        radius=20,sld=4,sld_solvent=1,
        background=0,
        radius_pd=.1, radius_pd_type=pd_type,
        volfraction=0.15,
        #radius_effective=12.59921049894873,  # equivalent average sphere radius
        )
    target = sasmodels_theory(q, model, **pars)
    actual = sphere_r(q, norm='sasview', **pars)
    title = " ".join(("sasmodels", model, pd_type))
    compare(title, target, actual)
COMPARISON[('sasview','sphere','gaussian')] = lambda: compare_sasview_sphere(pd_type='gaussian')
COMPARISON[('sasview','sphere','schulz')] = lambda: compare_sasview_sphere(pd_type='schulz')

def compare_sasview_ellipsoid(pd_type='gaussian'):
    q = np.logspace(-5, 0, 50)
    model = 'ellipsoid'
    pars = dict(
        radius_polar=20,radius_equatorial=400,sld=4,sld_solvent=1,
        background=0,
        radius_polar_pd=.1, radius_polar_pd_type=pd_type,
        radius_equatorial_pd=.1, radius_equatorial_pd_type=pd_type,
        volfraction=0.15,
<<<<<<< HEAD
        #radius_effective=12.59921049894873,
        )
    target = sasmodels_theory(q, model, **pars)
    actual = ellipsoid_pe(q, norm='sasview', **pars)
=======
        radius_effective=270.7543927018,
        #radius_effective=12.59921049894873,
        )
    target = sasmodels_theory(q, model, beta_mode=1, **pars)
    actual = ellipsoid_pe(q, norm='sasview', **pars)
    print(actual)
>>>>>>> 01c8d9eb
    title = " ".join(("sasmodels", model, pd_type))
    compare(title, target, actual)
COMPARISON[('sasview','ellipsoid','gaussian')] = lambda: compare_sasview_ellipsoid(pd_type='gaussian')
COMPARISON[('sasview','ellipsoid','schulz')] = lambda: compare_sasview_ellipsoid(pd_type='schulz')

def compare_yun_ellipsoid_mono():
    pars = {
        'radius_polar': 20, 'radius_polar_pd': 0, 'radius_polar_pd_type': 'gaussian',
        'radius_equatorial': 10, 'radius_equatorial_pd': 0, 'radius_equatorial_pd_type': 'gaussian',
        'sld': 2, 'sld_solvent': 1,
        'volfraction': 0.15,
        # Yun uses radius for same volume sphere for effective radius
        # whereas sasview uses the average curvature.
        'radius_effective': 12.59921049894873,
    }

    data = np.loadtxt(data_file('yun_ellipsoid.dat'),skiprows=2).T
    Q = data[0]
    F1 = data[1]
    P = data[3]*pars['volfraction']
    S = data[5]
    Seff = data[6]
    target = Theory(Q=Q, F1=F1, P=P, S=S, Seff=Seff)
    actual = ellipsoid_pe(Q, norm='yun', **pars)
    title = " ".join(("yun", "ellipsoid", "no pd"))
    #compare(title, target, actual, fields="P S I Seff Ibeta")
    compare(title, target, actual)
COMPARISON[('yun','ellipsoid','gaussian')] = compare_yun_ellipsoid_mono
COMPARISON[('yun','ellipsoid','schulz')] = compare_yun_ellipsoid_mono

def compare_yun_sphere_gauss():
    # Note: yun uses gauss limits from R0/10 to R0 + 5 sigma steps sigma/100
    # With pd = 0.1, that's 14 sigma and 1400 points.
    pars = {
        'radius': 20, 'radius_pd': 0.1, 'radius_pd_type': 'gaussian',
        'sld': 6, 'sld_solvent': 0,
        'volfraction': 0.1,
    }

    data = np.loadtxt(data_file('testPolydisperseGaussianSphere.dat'),skiprows=2).T
    Q = data[0]
    F1 = data[1]
<<<<<<< HEAD
    F2 = data[2]
    P = data[3]
    S = data[5]
    Seff = data[6]
    target = Theory(Q=Q, F1=F1, F2=F2, P=P, S=S, Seff=Seff)
=======
    P = data[3]
    S = data[5]
    Seff = data[6]
    target = Theory(Q=Q, F1=F1, P=P, S=S, Seff=Seff)
>>>>>>> 01c8d9eb
    actual = sphere_r(Q, norm='yun', **pars)
    title = " ".join(("yun", "sphere", "10% dispersion 10% Vf"))
    compare(title, target, actual)
    data = np.loadtxt(data_file('testPolydisperseGaussianSphere2.dat'),skiprows=2).T
    pars.update(radius_pd=0.15)
    Q = data[0]
    F1 = data[1]
<<<<<<< HEAD
    F2 = data[2]
    P = data[3]
    S = data[5]
    Seff = data[6]
    target = Theory(Q=Q, F1=F1, F2=F2, P=P, S=S, Seff=Seff)
=======
    P = data[3]
    S = data[5]
    Seff = data[6]
    target = Theory(Q=Q, F1=F1, P=P, S=S, Seff=Seff)
>>>>>>> 01c8d9eb
    actual = sphere_r(Q, norm='yun', **pars)
    title = " ".join(("yun", "sphere", "15% dispersion 10% Vf"))
    compare(title, target, actual)
COMPARISON[('yun','sphere','gaussian')] = compare_yun_sphere_gauss


def compare_sasfit_sphere_gauss():
    #N=1,s=2,X0=20,distr radius R=20,eta_core=4,eta_solv=1,.3
    pars = {
        'radius': 20, 'radius_pd': 0.1, 'radius_pd_type': 'gaussian',
        'sld': 4, 'sld_solvent': 1,
        'volfraction': 0.3,
    }

    Q, IQ = load_sasfit(data_file('sasfit_sphere_IQD.txt'))
    Q, IQSD = load_sasfit(data_file('sasfit_sphere_IQSD.txt'))
    Q, IQBD = load_sasfit(data_file('sasfit_sphere_IQBD.txt'))
    Q, SQ = load_sasfit(data_file('sasfit_polydisperse_sphere_sq.txt'))
    Q, SQ_EFF = load_sasfit(data_file('sasfit_polydisperse_sphere_sqeff.txt'))
    target = Theory(Q=Q, F1=None, F2=None, P=IQ, S=SQ, I=IQSD, Seff=SQ_EFF, Ibeta=IQBD)
    actual = sphere_r(Q, norm="sasfit", **pars)
    title = " ".join(("sasfit", "sphere", "pd=10% gaussian"))
    compare(title, target, actual)
    #compare(title, target, actual, fields="P")
COMPARISON[('sasfit','sphere','gaussian')] = compare_sasfit_sphere_gauss

def compare_sasfit_sphere_schulz():
    #radius=20,sld=4,sld_solvent=1,volfraction=0.3,radius_pd=0.1
    #We have scaled the output from sasfit by 1e-4*volume*volfraction
    #0.10050378152592121
    pars = {
        'radius': 20, 'radius_pd': 0.1, 'radius_pd_type': 'schulz',
        'sld': 4, 'sld_solvent': 1,
        'volfraction': 0.3,
    }

    Q, IQ = load_sasfit(data_file('richard_test.txt'))
    Q, IQSD = load_sasfit(data_file('richard_test2.txt'))
    Q, IQBD = load_sasfit(data_file('richard_test3.txt'))
    target = Theory(Q=Q, F1=None, F2=None, P=IQ, S=None, I=IQSD, Seff=None, Ibeta=IQBD)
    actual = sphere_r(Q, norm="sasfit", **pars)
    title = " ".join(("sasfit", "sphere", "pd=10% schulz"))
    compare(title, target, actual)
COMPARISON[('sasfit','sphere','schulz')] = compare_sasfit_sphere_schulz

def compare_sasfit_ellipsoid_schulz():
    #polarradius=20, equatorialradius=10, sld=4,sld_solvent=1,volfraction=0.3,radius_polar_pd=0.1
    #Effective radius =13.1353356684
    #We have scaled the output from sasfit by 1e-4*volume*volfraction
    #0.10050378152592121
    pars = {
        'radius_polar': 20, 'radius_polar_pd': 0.1, 'radius_polar_pd_type': 'schulz',
        'radius_equatorial': 10, 'radius_equatorial_pd': 0., 'radius_equatorial_pd_type': 'schulz',
        'sld': 4, 'sld_solvent': 1,
        'volfraction': 0.3, 'radius_effective': 13.1353356684,
    }

    Q, IQ = load_sasfit(data_file('richard_test4.txt'))
    Q, IQSD = load_sasfit(data_file('richard_test5.txt'))
    Q, IQBD = load_sasfit(data_file('richard_test6.txt'))
    target = Theory(Q=Q, F1=None, F2=None, P=IQ, S=None, I=IQSD, Seff=None, Ibeta=IQBD)
    actual = ellipsoid_pe(Q, norm="sasfit", **pars)
    title = " ".join(("sasfit", "ellipsoid", "pd=10% schulz"))
    compare(title, target, actual)
COMPARISON[('sasfit','ellipsoid','schulz')] = compare_sasfit_ellipsoid_schulz


def compare_sasfit_ellipsoid_gaussian():
    pars = {
        'radius_polar': 20, 'radius_polar_pd': 0, 'radius_polar_pd_type': 'gaussian',
        'radius_equatorial': 10, 'radius_equatorial_pd': 0, 'radius_equatorial_pd_type': 'gaussian',
        'sld': 4, 'sld_solvent': 1,
        'volfraction': 0, 'radius_effective': None,
    }

    #Rp=20,Re=10,eta_core=4,eta_solv=1
    Q, PQ0 = load_sasfit(data_file('sasfit_ellipsoid_IQM.txt'))
    pars.update(volfraction=0, radius_polar_pd=0.0, radius_equatorial_pd=0, radius_effective=None)
    actual = ellipsoid_pe(Q, norm='sasfit', **pars)
    target = Theory(Q=Q, P=PQ0)
    compare("sasfit ellipsoid no poly", target, actual); plt.show()

    #N=1,s=2,X0=20,distr 10% polar Rp=20,Re=10,eta_core=4,eta_solv=1, no structure poly
    Q, PQ_Rp10 = load_sasfit(data_file('sasfit_ellipsoid_IQD.txt'))
    pars.update(volfraction=0, radius_polar_pd=0.1, radius_equatorial_pd=0.0, radius_effective=None)
    actual = ellipsoid_pe(Q, norm='sasfit', **pars)
    target = Theory(Q=Q, P=PQ_Rp10)
    compare("sasfit ellipsoid P(Q) 10% Rp", target, actual); plt.show()
    #N=1,s=1,X0=10,distr 10% equatorial Rp=20,Re=10,eta_core=4,eta_solv=1, no structure poly
    Q, PQ_Re10 = load_sasfit(data_file('sasfit_ellipsoid_IQD2.txt'))
    pars.update(volfraction=0, radius_polar_pd=0.0, radius_equatorial_pd=0.1, radius_effective=None)
    actual = ellipsoid_pe(Q, norm='sasfit', **pars)
    target = Theory(Q=Q, P=PQ_Re10)
    compare("sasfit ellipsoid P(Q) 10% Re", target, actual); plt.show()
    #N=1,s=6,X0=20,distr 30% polar Rp=20,Re=10,eta_core=4,eta_solv=1, no structure poly
    Q, PQ_Rp30 = load_sasfit(data_file('sasfit_ellipsoid_IQD3.txt'))
    pars.update(volfraction=0, radius_polar_pd=0.3, radius_equatorial_pd=0.0, radius_effective=None)
    actual = ellipsoid_pe(Q, norm='sasfit', **pars)
    target = Theory(Q=Q, P=PQ_Rp30)
    compare("sasfit ellipsoid P(Q) 30% Rp", target, actual); plt.show()
    #N=1,s=3,X0=10,distr 30% equatorial Rp=20,Re=10,eta_core=4,eta_solv=1, no structure poly
    Q, PQ_Re30 = load_sasfit(data_file('sasfit_ellipsoid_IQD4.txt'))
    pars.update(volfraction=0, radius_polar_pd=0.0, radius_equatorial_pd=0.3, radius_effective=None)
    actual = ellipsoid_pe(Q, norm='sasfit', **pars)
    target = Theory(Q=Q, P=PQ_Re30)
    compare("sasfit ellipsoid P(Q) 30% Re", target, actual); plt.show()
    #N=1,s=12,X0=20,distr 60% polar Rp=20,Re=10,eta_core=4,eta_solv=1, no structure poly
    Q, PQ_Rp60 = load_sasfit(data_file('sasfit_ellipsoid_IQD5.txt'))
    pars.update(volfraction=0, radius_polar_pd=0.6, radius_equatorial_pd=0.0, radius_effective=None)
    actual = ellipsoid_pe(Q, norm='sasfit', **pars)
    target = Theory(Q=Q, P=PQ_Rp60)
    compare("sasfit ellipsoid P(Q) 60% Rp", target, actual); plt.show()
    #N=1,s=6,X0=10,distr 60% equatorial Rp=20,Re=10,eta_core=4,eta_solv=1, no structure poly
    Q, PQ_Re60 = load_sasfit(data_file('sasfit_ellipsoid_IQD6.txt'))
    pars.update(volfraction=0, radius_polar_pd=0.0, radius_equatorial_pd=0.6, radius_effective=None)
    actual = ellipsoid_pe(Q, norm='sasfit', **pars)
    target = Theory(Q=Q, P=PQ_Re60)
    compare("sasfit ellipsoid P(Q) 60% Re", target, actual); plt.show()

    #N=1,s=2,X0=20,distr polar Rp=20,Re=10,eta_core=4,eta_solv=1, hardsphere ,13.1354236254,.15
    Q, SQ = load_sasfit(data_file('sasfit_polydisperse_ellipsoid_sq.txt'))
    Q, SQ_EFF = load_sasfit(data_file('sasfit_polydisperse_ellipsoid_sqeff.txt'))
    pars.update(volfraction=0.15, radius_polar_pd=0.1, radius_equatorial_pd=0, radius_effective=13.1354236254)
    actual = ellipsoid_pe(Q, norm='sasfit', **pars)
    target = Theory(Q=Q, S=SQ, Seff=SQ_EFF)
    compare("sasfit ellipsoid P(Q) 10% Rp 15% Vf", target, actual); plt.show()
    #N=1,s=6,X0=20,distr polar Rp=20,Re=10,eta_core=4,eta_solv=1, hardsphere ,13.0901197149,.15
    Q, SQ = load_sasfit(data_file('sasfit_polydisperse_ellipsoid_sq2.txt'))
    Q, SQ_EFF = load_sasfit(data_file('sasfit_polydisperse_ellipsoid_sqeff2.txt'))
    pars.update(volfraction=0.15, radius_polar_pd=0.3, radius_equatorial_pd=0, radius_effective=13.0901197149)
    actual = ellipsoid_pe(Q, norm='sasfit', **pars)
    target = Theory(Q=Q, S=SQ, Seff=SQ_EFF)
    compare("sasfit ellipsoid P(Q) 30% Rp 15% Vf", target, actual); plt.show()
    #N=1,s=12,X0=20,distr polar Rp=20,Re=10,eta_core=4,eta_solv=1, hardsphere ,13.336060917,.15
    Q, SQ = load_sasfit(data_file('sasfit_polydisperse_ellipsoid_sq3.txt'))
    Q, SQ_EFF = load_sasfit(data_file('sasfit_polydisperse_ellipsoid_sqeff3.txt'))
    pars.update(volfraction=0.15, radius_polar_pd=0.6, radius_equatorial_pd=0, radius_effective=13.336060917)
    actual = ellipsoid_pe(Q, norm='sasfit', **pars)
    target = Theory(Q=Q, S=SQ, Seff=SQ_EFF)
    compare("sasfit ellipsoid P(Q) 60% Rp 15% Vf", target, actual); plt.show()

    #N=1,s=2,X0=20,distr polar Rp=20,Re=10,eta_core=4,eta_solv=1, hardsphere ,13.1354236254,.3
    Q, SQ = load_sasfit(data_file('sasfit_polydisperse_ellipsoid_sq4.txt'))
    Q, SQ_EFF = load_sasfit(data_file('sasfit_polydisperse_ellipsoid_sqeff4.txt'))
    pars.update(volfraction=0.3, radius_polar_pd=0.1, radius_equatorial_pd=0, radius_effective=13.1354236254)
    actual = ellipsoid_pe(Q, norm='sasfit', **pars)
    target = Theory(Q=Q, S=SQ, Seff=SQ_EFF)
    compare("sasfit ellipsoid P(Q) 10% Rp 30% Vf", target, actual); plt.show()
    #N=1,s=6,X0=20,distr polar Rp=20,Re=10,eta_core=4,eta_solv=1, hardsphere ,13.0901197149,.3
    Q, SQ = load_sasfit(data_file('sasfit_polydisperse_ellipsoid_sq5.txt'))
    Q, SQ_EFF = load_sasfit(data_file('sasfit_polydisperse_ellipsoid_sqeff5.txt'))
    pars.update(volfraction=0.3, radius_polar_pd=0.3, radius_equatorial_pd=0, radius_effective=13.0901197149)
    actual = ellipsoid_pe(Q, norm='sasfit', **pars)
    target = Theory(Q=Q, S=SQ, Seff=SQ_EFF)
    compare("sasfit ellipsoid P(Q) 30% Rp 30% Vf", target, actual); plt.show()
    #N=1,s=12,X0=20,distr polar Rp=20,Re=10,eta_core=4,eta_solv=1, hardsphere ,13.336060917,.3
    Q, SQ = load_sasfit(data_file('sasfit_polydisperse_ellipsoid_sq6.txt'))
    Q, SQ_EFF = load_sasfit(data_file('sasfit_polydisperse_ellipsoid_sqeff6.txt'))
    pars.update(volfraction=0.3, radius_polar_pd=0.6, radius_equatorial_pd=0, radius_effective=13.336060917)
    actual = ellipsoid_pe(Q, norm='sasfit', **pars)
    target = Theory(Q=Q, S=SQ, Seff=SQ_EFF)
    compare("sasfit ellipsoid P(Q) 60% Rp 30% Vf", target, actual); plt.show()

    #N=1,s=2,X0=20,distr polar Rp=20,Re=10,eta_core=4,eta_solv=1, hardsphere ,13.1354236254,.6
    Q, SQ = load_sasfit(data_file('sasfit_polydisperse_ellipsoid_sq7.txt'))
    Q, SQ_EFF = load_sasfit(data_file('sasfit_polydisperse_ellipsoid_sqeff7.txt'))
    pars.update(volfraction=0.6, radius_polar_pd=0.1, radius_equatorial_pd=0, radius_effective=13.1354236254)
    actual = ellipsoid_pe(Q, norm='sasfit', **pars)
    target = Theory(Q=Q, S=SQ, Seff=SQ_EFF)
    compare("sasfit ellipsoid P(Q) 10% Rp 60% Vf", target, actual); plt.show()
    #N=1,s=6,X0=20,distr polar Rp=20,Re=10,eta_core=4,eta_solv=1, hardsphere ,13.0901197149,.6
    Q, SQ = load_sasfit(data_file('sasfit_polydisperse_ellipsoid_sq8.txt'))
    Q, SQ_EFF = load_sasfit(data_file('sasfit_polydisperse_ellipsoid_sqeff8.txt'))
    pars.update(volfraction=0.6, radius_polar_pd=0.3, radius_equatorial_pd=0, radius_effective=13.0901197149)
    actual = ellipsoid_pe(Q, norm='sasfit', **pars)
    target = Theory(Q=Q, S=SQ, Seff=SQ_EFF)
    compare("sasfit ellipsoid P(Q) 30% Rp 60% Vf", target, actual); plt.show()
    #N=1,s=12,X0=20,distr polar Rp=20,Re=10,eta_core=4,eta_solv=1, hardsphere ,13.336060917,.6
    Q, SQ = load_sasfit(data_file('sasfit_polydisperse_ellipsoid_sq9.txt'))
    Q, SQ_EFF = load_sasfit(data_file('sasfit_polydisperse_ellipsoid_sqeff9.txt'))
    pars.update(volfraction=0.6, radius_polar_pd=0.6, radius_equatorial_pd=0, radius_effective=13.336060917)
    actual = ellipsoid_pe(Q, norm='sasfit', **pars)
    target = Theory(Q=Q, S=SQ, Seff=SQ_EFF)
    compare("sasfit ellipsoid P(Q) 60% Rp 60% Vf", target, actual); plt.show()
COMPARISON[('sasfit','ellipsoid','gaussian')] = compare_sasfit_ellipsoid_gaussian

def main():
    key = tuple(sys.argv[1:])
    if key not in COMPARISON:
        print("usage: sasfit_compare.py [sasview|sasfit|yun] [sphere|ellipsoid] [gaussian|schulz]")
        return
    comparison = COMPARISON[key]
    comparison()

if __name__ == "__main__":
    main()<|MERGE_RESOLUTION|>--- conflicted
+++ resolved
@@ -5,11 +5,7 @@
 #SASMODELS_DIR = os.path.dirname(os.path.dirname(BETA_DIR))
 SASMODELS_DIR = r"C:\Source\sasmodels"
 sys.path.insert(0, SASMODELS_DIR)
-<<<<<<< HEAD
-
-=======
-import os
->>>>>>> 01c8d9eb
+
 from collections import namedtuple
 
 from matplotlib import pyplot as plt
@@ -226,10 +222,6 @@
     average_volume = total_volume/total_weight
     if radius_effective is None:
         radius_effective = radius_eff/total_weight
-<<<<<<< HEAD
-=======
-    print("this is the effective radius for pure python",radius_effective)
->>>>>>> 01c8d9eb
     if norm == 'sasfit':
         IQD = F2
     elif norm == 'sasview':
@@ -238,14 +230,9 @@
         #   F2/total_weight / average_volume
         #     = F2/total_weight / total_volume/total_weight
         #     = F2/total_volume
-<<<<<<< HEAD
-        IQD = F2/average_volume*1e-4*volfraction
-=======
-        
         IQD = F2/average_volume*1e-4*volfraction
         F1 *= 1e-2  # Yun is using sld in 1/A^2, not 1e-6/A^2
         F2 *= 1e-4
->>>>>>> 01c8d9eb
     elif norm == 'yun':
         F1 *= 1e-6  # Yun is using sld in 1/A^2, not 1e-6/A^2
         F2 *= 1e-12
@@ -255,13 +242,6 @@
     SQ_EFF = 1 + beta*(SQ - 1)
     IQSD = IQD*SQ
     IQBD = IQD*SQ_EFF
-<<<<<<< HEAD
-=======
-    print("\n\n\n\n\n this is F1" + str(F1))
-
-    print("\n\n\n\n\n this is F2" + str(F2))
-    print("\n\n\n\n\n this is SQ" + str(SQ))   
->>>>>>> 01c8d9eb
     return Theory(Q=q, F1=F1, F2=F2, P=IQD, S=SQ, I=IQSD, Seff=SQ_EFF, Ibeta=IQBD)
 
 #polydispersity for sphere
@@ -353,22 +333,11 @@
             Ipars.setdefault(k.replace("_pd_type", "_pd_n"), n)
             Ipars.setdefault(k.replace("_pd_type", "_pd_nsigma"), nsigmas)
 
-<<<<<<< HEAD
-=======
-    
->>>>>>> 01c8d9eb
     #Ppars['scale'] = Spars.get('volfraction', 1)
     P = build_model(Pname, q)
     S = build_model("hardsphere", q)
     I = build_model(Pname+"@hardsphere", q)
     Pq = P(**Ppars)*pars.get('volfraction', 1)
-<<<<<<< HEAD
-    #Sq = S(**Spars)
-    Iq = I(**Ipars)
-    #Iq = Pq*Sq*pars.get('volfraction', 1)
-    Sq = Iq/Pq
-    return Theory(Q=q, F1=None, F2=None, P=Pq, S=Sq, I=Iq, Seff=None, Ibeta=None)
-=======
     Sq = S(**Spars)
     Iq = I(**Ipars)
     #Iq = Pq*Sq*pars.get('volfraction', 1)
@@ -376,7 +345,6 @@
     #Iq = None#= Sq = None
     r=I._kernel.results
     return Theory(Q=q, F1=None, F2=None, P=Pq, S=None, I=None, Seff=r[1], Ibeta=Iq)
->>>>>>> 01c8d9eb
 
 def compare(title, target, actual, fields='F1 F2 P S I Seff Ibeta'):
     """
@@ -436,19 +404,11 @@
         radius_polar_pd=.1, radius_polar_pd_type=pd_type,
         radius_equatorial_pd=.1, radius_equatorial_pd_type=pd_type,
         volfraction=0.15,
-<<<<<<< HEAD
-        #radius_effective=12.59921049894873,
-        )
-    target = sasmodels_theory(q, model, **pars)
-    actual = ellipsoid_pe(q, norm='sasview', **pars)
-=======
         radius_effective=270.7543927018,
         #radius_effective=12.59921049894873,
         )
     target = sasmodels_theory(q, model, beta_mode=1, **pars)
     actual = ellipsoid_pe(q, norm='sasview', **pars)
-    print(actual)
->>>>>>> 01c8d9eb
     title = " ".join(("sasmodels", model, pd_type))
     compare(title, target, actual)
 COMPARISON[('sasview','ellipsoid','gaussian')] = lambda: compare_sasview_ellipsoid(pd_type='gaussian')
@@ -491,37 +451,23 @@
     data = np.loadtxt(data_file('testPolydisperseGaussianSphere.dat'),skiprows=2).T
     Q = data[0]
     F1 = data[1]
-<<<<<<< HEAD
     F2 = data[2]
     P = data[3]
     S = data[5]
     Seff = data[6]
-    target = Theory(Q=Q, F1=F1, F2=F2, P=P, S=S, Seff=Seff)
-=======
+    target = Theory(Q=Q, F1=F1, P=P, S=S, Seff=Seff)
+    actual = sphere_r(Q, norm='yun', **pars)
+    title = " ".join(("yun", "sphere", "10% dispersion 10% Vf"))
+    compare(title, target, actual)
+    data = np.loadtxt(data_file('testPolydisperseGaussianSphere2.dat'),skiprows=2).T
+    pars.update(radius_pd=0.15)
+    Q = data[0]
+    F1 = data[1]
+    F2 = data[2]
     P = data[3]
     S = data[5]
     Seff = data[6]
     target = Theory(Q=Q, F1=F1, P=P, S=S, Seff=Seff)
->>>>>>> 01c8d9eb
-    actual = sphere_r(Q, norm='yun', **pars)
-    title = " ".join(("yun", "sphere", "10% dispersion 10% Vf"))
-    compare(title, target, actual)
-    data = np.loadtxt(data_file('testPolydisperseGaussianSphere2.dat'),skiprows=2).T
-    pars.update(radius_pd=0.15)
-    Q = data[0]
-    F1 = data[1]
-<<<<<<< HEAD
-    F2 = data[2]
-    P = data[3]
-    S = data[5]
-    Seff = data[6]
-    target = Theory(Q=Q, F1=F1, F2=F2, P=P, S=S, Seff=Seff)
-=======
-    P = data[3]
-    S = data[5]
-    Seff = data[6]
-    target = Theory(Q=Q, F1=F1, P=P, S=S, Seff=Seff)
->>>>>>> 01c8d9eb
     actual = sphere_r(Q, norm='yun', **pars)
     title = " ".join(("yun", "sphere", "15% dispersion 10% Vf"))
     compare(title, target, actual)
